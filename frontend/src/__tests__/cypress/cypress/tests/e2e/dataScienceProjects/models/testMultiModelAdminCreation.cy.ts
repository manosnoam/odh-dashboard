import type { DataScienceProjectData } from '~/__tests__/cypress/cypress/types';
import { deleteOpenShiftProject } from '~/__tests__/cypress/cypress/utils/oc_commands/project';
import { loadDSPFixture } from '~/__tests__/cypress/cypress/utils/dataLoader';
import { HTPASSWD_CLUSTER_ADMIN_USER } from '~/__tests__/cypress/cypress/utils/e2eUsers';
import { projectListPage, projectDetails } from '~/__tests__/cypress/cypress/pages/projects';
import {
  modelServingGlobal,
  inferenceServiceModal,
  modelServingSection,
  createServingRuntimeModal,
} from '~/__tests__/cypress/cypress/pages/modelServing';
import {
  checkInferenceServiceState,
  provisionProjectForModelServing,
  modelExternalURLOpenVinoTester,
} from '~/__tests__/cypress/cypress/utils/oc_commands/modelServing';
import {
  retryableBefore,
  wasSetupPerformed,
} from '~/__tests__/cypress/cypress/utils/retryableHooks';

let testData: DataScienceProjectData;
let projectName: string;
let modelName: string;
let modelFilePath: string;
const awsBucket = 'BUCKET_1' as const;

<<<<<<< HEAD
describe('[Verify Admin Multi Model Creation and Validation using the UI', () => {
=======
describe('Automation Bug RHOAIENG-20591] Verify Admin Multi Model Creation and Validation using the UI', () => {
>>>>>>> 5fd48b67
  retryableBefore(() => {
    Cypress.on('uncaught:exception', (err) => {
      if (err.message.includes('Error: secrets "ds-pipeline-config" already exists')) {
        return false;
      }
      return true;
    });
    // Setup: Load test data and ensure clean state
    return loadDSPFixture('e2e/dataScienceProjects/testMultiModelAdminCreation.yaml').then(
      (fixtureData: DataScienceProjectData) => {
        testData = fixtureData;
        projectName = testData.projectMultiModelAdminResourceName;
        modelName = testData.multiModelAdminName;
        modelFilePath = testData.modelOpenVinoExamplePath;

        if (!projectName) {
          throw new Error('Project name is undefined or empty in the loaded fixture');
        }
        cy.log(`Loaded project name: ${projectName}`);
        // Create a Project for pipelines
        provisionProjectForModelServing(
          projectName,
          awsBucket,
          'resources/yaml/data_connection_model_serving.yaml',
        );
      },
    );
  });
  after(() => {
    //Check if the Before Method was executed to perform the setup
    if (!wasSetupPerformed()) return;

    // Delete provisioned Project - 5 min timeout to accomadate increased time to delete a project with a model
    deleteOpenShiftProject(projectName, { timeout: 300000 });
  });

  it(
    'Verify that an Admin can Serve, Query a Multi Model using both the UI and External links',
    {
      tags: [
        '@Smoke',
        '@SmokeSet3',
        '@ODS-2053',
        '@ODS-2054',
        '@Dashboard',
        '@Modelserving',
        '@Bug',
      ],
    },
    () => {
      cy.log('Model Name:', modelName);
      // Authentication and navigation
      cy.step(`Log into the application with ${HTPASSWD_CLUSTER_ADMIN_USER.USERNAME}`);
      cy.visitWithLogin('/', HTPASSWD_CLUSTER_ADMIN_USER);

      // Project navigation
      cy.step(
        `Navigate to the Project list tab and search for ${testData.projectMultiModelAdminResourceName}`,
      );
      projectListPage.navigate();
      projectListPage.filterProjectByName(testData.projectMultiModelAdminResourceName);
      projectListPage.findProjectLink(testData.projectMultiModelAdminResourceName).click();

      // Navigate to Model Serving tab and Deploy a Multi Model
      cy.step('Navigate to Model Serving and click to Deploy a Model Server');
      projectDetails.findSectionTab('model-server').click();
      modelServingGlobal.findMultiModelButton().click();
      modelServingSection.findAddModelServerButton().click();
      createServingRuntimeModal.findModelServerName().type(testData.multiModelAdminName);
      // Check if Serving Runtime is selectable, if it is then select OpenVino Model Server
      createServingRuntimeModal
        .findServingRuntimeTemplateDropdown()
        .should('be.visible')
        .then(($element) => {
          if ($element.is(':visible') && !$element.prop('disabled')) {
            cy.wrap($element).click();
            createServingRuntimeModal.findOpenVinoModelServer().click();
          } else {
            cy.log('Serving Runtime Template dropdown is not clickable. Skipping this step.');
          }
        });

      // Click the deployed model route checkbox and confirm it's checked
      cy.step('Allow Model to be accessed from an External route without Authentication');
      createServingRuntimeModal.findDeployedModelRouteCheckbox().click();
      createServingRuntimeModal.findDeployedModelRouteCheckbox().should('be.checked');
      // Uncheck the token authentication checkbox and confirm it's unchecked
      createServingRuntimeModal.findTokenAuthenticationCheckbox().click();
      createServingRuntimeModal.findTokenAuthenticationCheckbox().should('not.be.checked');
      createServingRuntimeModal.findSubmitButton().click();

      // Verify the Model Server was created successfully
      cy.step('Verify the Model Server created Successfully');
      const modelMeshRow = modelServingSection.getModelMeshRow(testData.multiModelAdminName);
      modelMeshRow.findDeployModelButton().click();

      // Launch a Multi Model and select the required entries
      cy.step('Launch a Multi Model using Openvino IR');
      inferenceServiceModal.findModelNameInput().type(testData.multiModelAdminName);
      inferenceServiceModal.findModelFrameworkSelect().click();
      inferenceServiceModal.findOpenVinoIROpSet1().click();
      inferenceServiceModal.findLocationPathInput().type(modelFilePath);
      inferenceServiceModal.findSubmitButton().click();

      //Verify the Model was created successfully
      cy.step('Verify that the Model is created Successfully on the backend and frontend');
      checkInferenceServiceState(testData.multiModelAdminName);
      modelServingSection.findModelServerName(testData.multiModelAdminName);
      modelServingSection.findStatusTooltip().click({ force: true });
      cy.contains('Loaded', { timeout: 120000 }).should('be.visible');

      //Verify the Model is accessible externally
      cy.step('Verify the model is accessible externally');
      modelExternalURLOpenVinoTester(modelName).then(({ url, response }) => {
        expect(response.status).to.equal(200);

        //verify the External URL Matches the Backend
        modelServingSection.findInternalExternalServiceButton().click();
        modelServingSection.findExternalServicePopoverTable().should('contain', url);
      });
    },
  );
});<|MERGE_RESOLUTION|>--- conflicted
+++ resolved
@@ -25,11 +25,7 @@
 let modelFilePath: string;
 const awsBucket = 'BUCKET_1' as const;
 
-<<<<<<< HEAD
-describe('[Verify Admin Multi Model Creation and Validation using the UI', () => {
-=======
 describe('Automation Bug RHOAIENG-20591] Verify Admin Multi Model Creation and Validation using the UI', () => {
->>>>>>> 5fd48b67
   retryableBefore(() => {
     Cypress.on('uncaught:exception', (err) => {
       if (err.message.includes('Error: secrets "ds-pipeline-config" already exists')) {
