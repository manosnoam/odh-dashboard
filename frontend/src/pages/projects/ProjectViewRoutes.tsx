--- conflicted
+++ resolved
@@ -1,12 +1,7 @@
 import * as React from 'react';
-<<<<<<< HEAD
-import { Navigate, Routes, Route } from 'react-router-dom';
+import { Navigate, Route } from 'react-router-dom';
 import ProjectInferenceMetricsWrapper from '~/pages/modelServing/screens/projects/ProjectInferenceMetricsWrapper';
-import useModelMetricsEnabled from '~/pages/modelServing/useModelMetricsEnabled';
 import ProjectRuntimeMetricsWrapper from '~/pages/modelServing/screens/projects/ProjectRuntimeMetricsWrapper';
-=======
-import { Navigate, Route } from 'react-router-dom';
-import DetailsPageMetricsWrapper from '~/pages/modelServing/screens/projects/DetailsPageMetricsWrapper';
 import useModelMetricsEnabled from '~/pages/modelServing/useModelMetricsEnabled';
 import ProjectsRoutes from '~/concepts/projects/ProjectsRoutes';
 import ProjectPipelineBreadcrumbPage from '~/pages/projects/screens/detail/pipelines/ProjectPipelineBreadcrumbPage';
@@ -14,7 +9,6 @@
 import PipelineRunDetails from '~/concepts/pipelines/content/pipelinesDetails/pipelineRun/PipelineRunDetails';
 import CreateRunPage from '~/concepts/pipelines/content/createRun/CreateRunPage';
 import CloneRunPage from '~/concepts/pipelines/content/createRun/CloneRunPage';
->>>>>>> a6e0fd3c
 import ProjectDetails from './screens/detail/ProjectDetails';
 import ProjectView from './screens/projects/ProjectView';
 import ProjectDetailsContextProvider from './ProjectDetailsContext';
@@ -31,7 +25,6 @@
         <Route index element={<ProjectDetails />} />
         <Route path="spawner" element={<SpawnerPage />} />
         <Route path="spawner/:notebookName" element={<EditSpawnerPage />} />
-<<<<<<< HEAD
         {modelMetricsEnabled && (
           <>
             <Route
@@ -41,14 +34,6 @@
             <Route path="metrics/runtime" element={<ProjectRuntimeMetricsWrapper />} />
           </>
         )}
-=======
-        <Route
-          path="metrics/model/:inferenceService"
-          element={
-            modelMetricsEnabled ? <DetailsPageMetricsWrapper /> : <Navigate replace to="/" />
-          }
-        />
-
         <Route
           path="pipeline/view/:pipelineId"
           element={<ProjectPipelineBreadcrumbPage BreadcrumbDetailsComponent={PipelineDetails} />}
@@ -68,7 +53,6 @@
           element={<ProjectPipelineBreadcrumbPage BreadcrumbDetailsComponent={CloneRunPage} />}
         />
 
->>>>>>> a6e0fd3c
         <Route path="*" element={<Navigate to="." />} />
       </Route>
       <Route path="*" element={<Navigate to="." />} />
