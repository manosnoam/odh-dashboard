--- conflicted
+++ resolved
@@ -18,11 +18,7 @@
         'loading...'
       ) : data ? (
         <Text component={TextVariants.p} className="pf-u-pb-sm">
-<<<<<<< HEAD
-          Run {getPipelineJobExecutionCount(resource.display_name)} of {data?.display_name}
-=======
-          Run {getPipelineJobExecutionCount(resource.name)} of {data.name}
->>>>>>> 2be692fb
+          Run {getPipelineJobExecutionCount(resource.display_name)} of {data.display_name}
         </Text>
       ) : (
         ''
