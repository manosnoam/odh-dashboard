import * as React from 'react';
import { Button, DropdownDirection, Icon, Skeleton, Tooltip } from '@patternfly/react-core';
import { ActionsColumn, Tbody, Td, Tr } from '@patternfly/react-table';
import { ExclamationCircleIcon } from '@patternfly/react-icons';
import { useNavigate } from 'react-router-dom';
import { ServingRuntimeKind } from '~/k8sTypes';
import EmptyTableCellForAlignment from '~/pages/projects/components/EmptyTableCellForAlignment';
import { ProjectDetailsContext } from '~/pages/projects/ProjectDetailsContext';
import { ServingRuntimeTableTabs } from '~/pages/modelServing/screens/types';
import { ProjectSectionID } from '~/pages/projects/screens/detail/types';
import { getDisplayNameFromServingRuntimeTemplate } from '~/pages/modelServing/customServingRuntimes/utils';
import usePerformanceMetricsEnabled from '~/pages/modelServing/screens/metrics/usePerformanceMetricsEnabled';
import ServingRuntimeTableExpandedSection from './ServingRuntimeTableExpandedSection';
import { getInferenceServiceFromServingRuntime, isServingRuntimeTokenEnabled } from './utils';

type ServingRuntimeTableRowProps = {
  obj: ServingRuntimeKind;
  onDeleteServingRuntime: (obj: ServingRuntimeKind) => void;
  onEditServingRuntime: (obj: ServingRuntimeKind) => void;
  onDeployModal: (obj: ServingRuntimeKind) => void;
};

const ServingRuntimeTableRow: React.FC<ServingRuntimeTableRowProps> = ({
  obj,
  onDeleteServingRuntime,
  onEditServingRuntime,
  onDeployModal,
}) => {
  const navigate = useNavigate();

  const [expandedColumn, setExpandedColumn] = React.useState<ServingRuntimeTableTabs | undefined>();

  const {
    currentProject,
    inferenceServices: {
      data: inferenceServices,
      loaded: inferenceServicesLoaded,
      error: inferenceServicesLoadError,
    },
    serverSecrets: { loaded: secretsLoaded, error: secretsLoadError },
    filterTokens,
  } = React.useContext(ProjectDetailsContext);

  const tokens = filterTokens(obj.metadata.name);

  const modelInferenceServices = getInferenceServiceFromServingRuntime(inferenceServices, obj);

<<<<<<< HEAD
  const [performanceMetricsEnabled] = usePerformanceMetricsEnabled();

  const onToggle = (_, __, colIndex: ServingRuntimeTableTabs) => {
    setExpandedColumn(expandedColumn === colIndex ? undefined : colIndex);
  };

  const compoundExpandParams = (col: ServingRuntimeTableTabs, isDisabled: boolean) =>
=======
  const compoundExpandParams = (
    col: ServingRuntimeTableTabs,
    isDisabled: boolean,
  ): React.ComponentProps<typeof Td>['compoundExpand'] =>
>>>>>>> e8f212b8
    !isDisabled
      ? {
          isExpanded: expandedColumn === col,
          onToggle: (_, __, colIndex: ServingRuntimeTableTabs) => {
            setExpandedColumn(expandedColumn === colIndex ? undefined : colIndex);
          },
          columnIndex: col,
          expandId: `expand-table-row-${obj.metadata.name}-${col}`,
        }
      : undefined;

  return (
    <Tbody isExpanded={!!expandedColumn}>
      <Tr>
        <EmptyTableCellForAlignment />
        <Td
          dataLabel="Model Server Name"
          compoundExpand={compoundExpandParams(ServingRuntimeTableTabs.TYPE, false)}
        >
          {obj.metadata.annotations?.['openshift.io/display-name'] ||
            obj.spec.builtInAdapter?.serverType ||
            'Custom Runtime'}
        </Td>
        <Td dataLabel="Serving Runtime">{getDisplayNameFromServingRuntimeTemplate(obj)}</Td>
        <Td
          dataLabel="Deployed models"
          compoundExpand={compoundExpandParams(ServingRuntimeTableTabs.DEPLOYED_MODELS, false)}
        >
          {inferenceServicesLoaded ? (
            <>
              {modelInferenceServices.length}{' '}
              {inferenceServicesLoadError && (
                <Tooltip
                  removeFindDomNode
                  aria-labelledby="Deployed models load error"
                  content={inferenceServicesLoadError.message}
                >
                  <Icon role="button" status="danger" aria-label="error icon" tabIndex={0}>
                    <ExclamationCircleIcon />
                  </Icon>
                </Tooltip>
              )}
            </>
          ) : (
            <Skeleton />
          )}
        </Td>
        <Td
          dataLabel="Tokens"
          compoundExpand={compoundExpandParams(
            ServingRuntimeTableTabs.TOKENS,
            tokens.length === 0 || !isServingRuntimeTokenEnabled(obj),
          )}
        >
          {secretsLoaded ? (
            <>
              {!isServingRuntimeTokenEnabled(obj) ? 'Tokens disabled' : tokens.length}{' '}
              {secretsLoadError && (
                <Tooltip
                  removeFindDomNode
                  aria-labelledby="Tokens load error"
                  content={secretsLoadError.message}
                >
                  <Icon role="button" status="danger" aria-label="error icon" tabIndex={0}>
                    <ExclamationCircleIcon />
                  </Icon>
                </Tooltip>
              )}
            </>
          ) : (
            <Skeleton />
          )}
        </Td>
        <Td style={{ textAlign: 'end' }}>
          <Button
            onClick={() => onDeployModal(obj)}
            key={`action-${ProjectSectionID.CLUSTER_STORAGES}`}
            variant="secondary"
          >
            Deploy model
          </Button>
        </Td>
        <Td isActionCell>
          <ActionsColumn
            dropdownDirection={DropdownDirection.up}
            items={[
              {
                title: 'Edit model server',
                onClick: () => onEditServingRuntime(obj),
              },
              {
                title: 'Delete model server',
                onClick: () => onDeleteServingRuntime(obj),
              },
              ...(performanceMetricsEnabled
                ? [
                    {
                      title: 'View metrics',
                      onClick: () =>
                        navigate(
                          `/projects/${currentProject.metadata.name}/metrics/server/${obj.metadata.name}`,
                        ),
                    },
                  ]
                : []),
            ]}
          />
        </Td>
      </Tr>
      <Tr isExpanded={!!expandedColumn}>
        <ServingRuntimeTableExpandedSection
          activeColumn={expandedColumn}
          obj={obj}
          onClose={() => setExpandedColumn(undefined)}
          onDeployModel={() => onDeployModal(obj)}
        />
      </Tr>
    </Tbody>
  );
};

export default ServingRuntimeTableRow;<|MERGE_RESOLUTION|>--- conflicted
+++ resolved
@@ -45,20 +45,16 @@
 
   const modelInferenceServices = getInferenceServiceFromServingRuntime(inferenceServices, obj);
 
-<<<<<<< HEAD
   const [performanceMetricsEnabled] = usePerformanceMetricsEnabled();
 
   const onToggle = (_, __, colIndex: ServingRuntimeTableTabs) => {
     setExpandedColumn(expandedColumn === colIndex ? undefined : colIndex);
   };
 
-  const compoundExpandParams = (col: ServingRuntimeTableTabs, isDisabled: boolean) =>
-=======
   const compoundExpandParams = (
     col: ServingRuntimeTableTabs,
     isDisabled: boolean,
   ): React.ComponentProps<typeof Td>['compoundExpand'] =>
->>>>>>> e8f212b8
     !isDisabled
       ? {
           isExpanded: expandedColumn === col,
