import * as React from 'react';
import { PipelineRunJobKF } from '~/concepts/pipelines/kfTypes';
<<<<<<< HEAD
=======
import useFetchState, { FetchState, FetchStateCallbackPromise } from '~/utilities/useFetchState';
>>>>>>> 3c5442e1
import { usePipelinesAPI } from '~/concepts/pipelines/context';
import usePipelineQuery from '~/concepts/pipelines/apiHooks/usePipelineQuery';
import { PipelineOptions } from '~/concepts/pipelines/types';

<<<<<<< HEAD
const usePipelineRunJobs = (options?: PipelineOptions) => {
=======
const usePipelineRunJobs = (): FetchState<PipelineRunJobKF[]> => {
>>>>>>> 3c5442e1
  const { api } = usePipelinesAPI();
  return usePipelineQuery<PipelineRunJobKF>(
    React.useCallback(
      (opts, params) =>
        api.listPipelineRunJobs(opts, params).then((result) => ({ ...result, items: result.jobs })),
      [api],
    ),
    options,
  );
};

export default usePipelineRunJobs;<|MERGE_RESOLUTION|>--- conflicted
+++ resolved
@@ -1,18 +1,13 @@
 import * as React from 'react';
 import { PipelineRunJobKF } from '~/concepts/pipelines/kfTypes';
-<<<<<<< HEAD
-=======
-import useFetchState, { FetchState, FetchStateCallbackPromise } from '~/utilities/useFetchState';
->>>>>>> 3c5442e1
+import { FetchState } from '~/utilities/useFetchState';
 import { usePipelinesAPI } from '~/concepts/pipelines/context';
 import usePipelineQuery from '~/concepts/pipelines/apiHooks/usePipelineQuery';
-import { PipelineOptions } from '~/concepts/pipelines/types';
+import { PipelineListPaged, PipelineOptions } from '~/concepts/pipelines/types';
 
-<<<<<<< HEAD
-const usePipelineRunJobs = (options?: PipelineOptions) => {
-=======
-const usePipelineRunJobs = (): FetchState<PipelineRunJobKF[]> => {
->>>>>>> 3c5442e1
+const usePipelineRunJobs = (
+  options?: PipelineOptions,
+): FetchState<PipelineListPaged<PipelineRunJobKF>> => {
   const { api } = usePipelinesAPI();
   return usePipelineQuery<PipelineRunJobKF>(
     React.useCallback(
