import * as React from 'react';
import {
  Alert,
  AlertActionCloseButton,
  AlertActionLink,
  Bullseye,
  Button,
  Stack,
  StackItem,
} from '@patternfly/react-core';
import { ProjectKind } from '~/k8sTypes';
import { byName, ProjectsContext } from '~/concepts/projects/ProjectsContext';
import DeletePipelineServerModal from '~/concepts/pipelines/content/DeletePipelineServerModal';
import { ConfigurePipelinesServerModal } from '~/concepts/pipelines/content/configurePipelinesServer/ConfigurePipelinesServerModal';
import ViewPipelineServerModal from '~/concepts/pipelines/content/ViewPipelineServerModal';
import useSyncPreferredProject from '~/concepts/projects/useSyncPreferredProject';
import useManageElyraSecret from '~/concepts/pipelines/context/useManageElyraSecret';
import { deleteServer } from '~/concepts/pipelines/utils';
import useJobRelatedInformation from '~/concepts/pipelines/context/useJobRelatedInformation';
import { conditionalArea, SupportedArea } from '~/concepts/areas';
import usePipelineAPIState, { PipelineAPIState } from './usePipelineAPIState';

import usePipelineNamespaceCR, { dspaLoaded, hasServerTimedOut } from './usePipelineNamespaceCR';
import usePipelinesAPIRoute from './usePipelinesAPIRoute';

type GetJobInformationType = ReturnType<typeof useJobRelatedInformation>['getJobInformation'];

type PipelineContext = {
  hasCR: boolean;
  crInitializing: boolean;
  serverTimedOut: boolean;
  ignoreTimedOut: () => void;
  namespace: string;
  project: ProjectKind;
  refreshState: () => Promise<undefined>;
  refreshAPIState: () => void;
<<<<<<< HEAD
  apiState: APIState;
  getJobInformation: GetJobInformationType;
=======
  apiState: PipelineAPIState;
>>>>>>> 301bd138
};

const PipelinesContext = React.createContext<PipelineContext>({
  hasCR: false,
  crInitializing: false,
  serverTimedOut: false,
  ignoreTimedOut: () => undefined,
  namespace: '',
  project: null as unknown as ProjectKind,
  refreshState: async () => undefined,
  refreshAPIState: () => undefined,
<<<<<<< HEAD
  getJobInformation: () => ({
    loading: false,
    data: null,
  }),
  apiState: { apiAvailable: false, api: null as unknown as APIState['api'] },
=======
  apiState: { apiAvailable: false, api: null as unknown as PipelineAPIState['api'] },
>>>>>>> 301bd138
});

type PipelineContextProviderProps = {
  children: React.ReactNode;
  namespace: string;
};

export const PipelineContextProvider = conditionalArea<PipelineContextProviderProps>(
  SupportedArea.DS_PIPELINES,
  true,
)(({ children, namespace }) => {
  const { projects } = React.useContext(ProjectsContext);
  const project = projects.find(byName(namespace)) ?? null;
  useSyncPreferredProject(project);

  const state = usePipelineNamespaceCR(namespace);
  const [pipelineNamespaceCR, crLoaded, crLoadError, refreshCR] = state;
  const isCRReady = dspaLoaded(state);
  const [disableTimeout, setDisableTimeout] = React.useState(false);
  const serverTimedOut = !disableTimeout && hasServerTimedOut(state, isCRReady);
  const ignoreTimedOut = React.useCallback(() => {
    setDisableTimeout(true);
  }, []);

  const [pipelineAPIRouteHost, routeLoaded, routeLoadError, refreshRoute] = usePipelinesAPIRoute(
    isCRReady,
    namespace,
  );

  const hostPath = routeLoaded && pipelineAPIRouteHost ? pipelineAPIRouteHost : null;
  useManageElyraSecret(namespace, pipelineNamespaceCR, hostPath);

  const refreshState = React.useCallback(
    () => Promise.all([refreshCR(), refreshRoute()]).then(() => undefined),
    [refreshRoute, refreshCR],
  );

<<<<<<< HEAD
  const [apiState, refreshAPIState] = useAPIState(hostPath);
  const { getJobInformation } = useJobRelatedInformation(apiState);
=======
  const [apiState, refreshAPIState] = usePipelineAPIState(hostPath);

>>>>>>> 301bd138
  let error = crLoadError || routeLoadError;
  if (error || !project) {
    error = error || new Error('Project not found');
    return (
      <Bullseye>
        <Alert title="Pipelines load error" variant="danger" isInline>
          {error.message}
        </Alert>
      </Bullseye>
    );
  }

  return (
    <PipelinesContext.Provider
      value={{
        hasCR: !!pipelineNamespaceCR,
        crInitializing: !crLoaded,
        serverTimedOut,
        ignoreTimedOut,
        project,
        apiState,
        namespace,
        refreshState,
        refreshAPIState,
        getJobInformation,
      }}
    >
      {children}
    </PipelinesContext.Provider>
  );
});

type UsePipelinesAPI = PipelineAPIState & {
  /** The contextual namespace */
  namespace: string;
  /** The Project resource behind the namespace */
  project: ProjectKind;
  /** State of the CR */
  pipelinesServer: { initializing: boolean; installed: boolean; timedOut: boolean };
  /**
   * Allows agnostic functionality to request all watched API to be reacquired.
   * Triggering this will invalidate the memo for API - pay attention to only calling it once per need.
   */
  getJobInformation: GetJobInformationType;
  refreshAllAPI: () => void;
};

export const usePipelinesAPI = (): UsePipelinesAPI => {
  const {
    hasCR,
    crInitializing,
    serverTimedOut,
    apiState,
    namespace,
    project,
    refreshAPIState: refreshAllAPI,
    getJobInformation,
  } = React.useContext(PipelinesContext);

  const pipelinesServer: UsePipelinesAPI['pipelinesServer'] = {
    initializing: crInitializing,
    installed: hasCR,
    timedOut: serverTimedOut,
  };

  return {
    pipelinesServer,
    namespace,
    project,
    refreshAllAPI,
    getJobInformation,
    ...apiState,
  };
};

type CreatePipelineServerButtonProps = {
  variant: 'primary' | 'secondary';
};

export const CreatePipelineServerButton: React.FC<CreatePipelineServerButtonProps> = ({
  variant,
}) => {
  const [configureModalVisible, setConfigureModalVisible] = React.useState(false);
  const { refreshState } = React.useContext(PipelinesContext);

  return (
    <>
      <Stack hasGutter>
        <StackItem>
          <Button variant={variant} onClick={() => setConfigureModalVisible(true)}>
            Configure pipeline server
          </Button>
        </StackItem>
      </Stack>
      <ConfigurePipelinesServerModal
        open={configureModalVisible}
        onClose={() => {
          setConfigureModalVisible(false);
          refreshState();
        }}
      />
    </>
  );
};

export const DeleteServerModal = ({
  isOpen,
  onClose,
}: {
  isOpen: boolean;
  onClose: () => void;
}): React.JSX.Element => {
  const { refreshState } = React.useContext(PipelinesContext);
  return (
    <DeletePipelineServerModal
      isOpen={isOpen}
      onClose={(deleted) => {
        if (deleted) {
          refreshState().then(onClose);
        } else {
          onClose();
        }
      }}
    />
  );
};

export const ViewServerModal = ({
  isOpen,
  onClose,
}: {
  isOpen: boolean;
  onClose: () => void;
}): React.JSX.Element => {
  const { namespace } = React.useContext(PipelinesContext);
  const [pipelineNamespaceCR] = usePipelineNamespaceCR(namespace);

  return (
    <ViewPipelineServerModal
      isOpen={isOpen}
      onClose={onClose}
      pipelineNamespaceCR={pipelineNamespaceCR}
    />
  );
};

export const PipelineServerTimedOut: React.FC = () => {
  const { namespace, refreshState, ignoreTimedOut } = React.useContext(PipelinesContext);

  return (
    <Alert
      variant="danger"
      isInline
      title="Pipeline server failed"
      actionClose={<AlertActionCloseButton onClose={() => ignoreTimedOut()} />}
      actionLinks={
        <>
          <AlertActionLink onClick={() => deleteServer(namespace).then(() => refreshState())}>
            Delete pipeline server
          </AlertActionLink>
          <AlertActionLink onClick={() => ignoreTimedOut()}>Close</AlertActionLink>
        </>
      }
    >
      <Stack hasGutter>
        <StackItem>
          We encountered an error creating or loading your pipeline server. To continue, delete this
          pipeline server and create a new one. Deleting this pipeline server will delete all of its
          resources, including pipelines, runs, and jobs.
        </StackItem>
        <StackItem>To get help contact your administrator.</StackItem>
      </Stack>
    </Alert>
  );
};<|MERGE_RESOLUTION|>--- conflicted
+++ resolved
@@ -34,12 +34,8 @@
   project: ProjectKind;
   refreshState: () => Promise<undefined>;
   refreshAPIState: () => void;
-<<<<<<< HEAD
-  apiState: APIState;
   getJobInformation: GetJobInformationType;
-=======
   apiState: PipelineAPIState;
->>>>>>> 301bd138
 };
 
 const PipelinesContext = React.createContext<PipelineContext>({
@@ -51,15 +47,11 @@
   project: null as unknown as ProjectKind,
   refreshState: async () => undefined,
   refreshAPIState: () => undefined,
-<<<<<<< HEAD
   getJobInformation: () => ({
     loading: false,
     data: null,
   }),
-  apiState: { apiAvailable: false, api: null as unknown as APIState['api'] },
-=======
   apiState: { apiAvailable: false, api: null as unknown as PipelineAPIState['api'] },
->>>>>>> 301bd138
 });
 
 type PipelineContextProviderProps = {
@@ -97,13 +89,8 @@
     [refreshRoute, refreshCR],
   );
 
-<<<<<<< HEAD
-  const [apiState, refreshAPIState] = useAPIState(hostPath);
+  const [apiState, refreshAPIState] = usePipelineAPIState(hostPath);
   const { getJobInformation } = useJobRelatedInformation(apiState);
-=======
-  const [apiState, refreshAPIState] = usePipelineAPIState(hostPath);
-
->>>>>>> 301bd138
   let error = crLoadError || routeLoadError;
   if (error || !project) {
     error = error || new Error('Project not found');
