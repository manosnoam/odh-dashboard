package constants

const (
	Version = "1.0.0"

	PathPrefix    = "/gen-ai"
	ApiPathPrefix = "/api/v1"

	// API endpoint paths
<<<<<<< HEAD
	HealthCheckPath                   = "/healthcheck"
	OpenAPIPath                       = PathPrefix + "/openapi"
	OpenAPIJSONPath                   = PathPrefix + "/openapi.json"
	OpenAPIYAMLPath                   = PathPrefix + "/openapi.yaml"
	SwaggerUIPath                     = PathPrefix + "/swagger-ui"
	ModelsListPath                    = ApiPathPrefix + "/models"
	ModelsAAPath                      = ApiPathPrefix + "/aa/models"
	VectorStoresListPath              = ApiPathPrefix + "/vectorstores"
	ResponsesPath                     = ApiPathPrefix + "/responses"
	FilesUploadPath                   = ApiPathPrefix + "/files/upload"
	CodeExporterPath                  = ApiPathPrefix + "/code-exporter"
	NamespacesPath                    = ApiPathPrefix + "/namespaces"
	LlamaStackDistributionStatusPath  = ApiPathPrefix + "/llamastack-distribution/status"
	LlamaStackDistributionInstallPath = ApiPathPrefix + "/llamastack-distribution/install"
	UserPath                          = ApiPathPrefix + "/user"
=======
	HealthCheckPath                  = "/healthcheck"
	OpenAPIPath                      = PathPrefix + "/openapi"
	OpenAPIJSONPath                  = PathPrefix + "/openapi.json"
	OpenAPIYAMLPath                  = PathPrefix + "/openapi.yaml"
	SwaggerUIPath                    = PathPrefix + "/swagger-ui"
	ModelsListPath                   = ApiPathPrefix + "/models"
	ModelsAAPath                     = ApiPathPrefix + "/aa/models"
	VectorStoresListPath             = ApiPathPrefix + "/vectorstores"
	ResponsesPath                    = ApiPathPrefix + "/responses"
	FilesUploadPath                  = ApiPathPrefix + "/files/upload"
	CodeExporterPath                 = ApiPathPrefix + "/code-exporter"
	NamespacesPath                   = ApiPathPrefix + "/namespaces"
	LlamaStackDistributionStatusPath = ApiPathPrefix + "/llamastack-distribution/status"
	UserPath                         = ApiPathPrefix + "/user"

	// MCP (Model Context Protocol) endpoint paths
	MCPToolsPath       = ApiPathPrefix + "/mcp/tools"
	MCPStatusPath      = ApiPathPrefix + "/mcp/status"
	MCPServersListPath = ApiPathPrefix + "/aa/mcps"
>>>>>>> 33a605cd
)<|MERGE_RESOLUTION|>--- conflicted
+++ resolved
@@ -7,7 +7,6 @@
 	ApiPathPrefix = "/api/v1"
 
 	// API endpoint paths
-<<<<<<< HEAD
 	HealthCheckPath                   = "/healthcheck"
 	OpenAPIPath                       = PathPrefix + "/openapi"
 	OpenAPIJSONPath                   = PathPrefix + "/openapi.json"
@@ -23,25 +22,9 @@
 	LlamaStackDistributionStatusPath  = ApiPathPrefix + "/llamastack-distribution/status"
 	LlamaStackDistributionInstallPath = ApiPathPrefix + "/llamastack-distribution/install"
 	UserPath                          = ApiPathPrefix + "/user"
-=======
-	HealthCheckPath                  = "/healthcheck"
-	OpenAPIPath                      = PathPrefix + "/openapi"
-	OpenAPIJSONPath                  = PathPrefix + "/openapi.json"
-	OpenAPIYAMLPath                  = PathPrefix + "/openapi.yaml"
-	SwaggerUIPath                    = PathPrefix + "/swagger-ui"
-	ModelsListPath                   = ApiPathPrefix + "/models"
-	ModelsAAPath                     = ApiPathPrefix + "/aa/models"
-	VectorStoresListPath             = ApiPathPrefix + "/vectorstores"
-	ResponsesPath                    = ApiPathPrefix + "/responses"
-	FilesUploadPath                  = ApiPathPrefix + "/files/upload"
-	CodeExporterPath                 = ApiPathPrefix + "/code-exporter"
-	NamespacesPath                   = ApiPathPrefix + "/namespaces"
-	LlamaStackDistributionStatusPath = ApiPathPrefix + "/llamastack-distribution/status"
-	UserPath                         = ApiPathPrefix + "/user"
 
 	// MCP (Model Context Protocol) endpoint paths
 	MCPToolsPath       = ApiPathPrefix + "/mcp/tools"
 	MCPStatusPath      = ApiPathPrefix + "/mcp/status"
 	MCPServersListPath = ApiPathPrefix + "/aa/mcps"
->>>>>>> 33a605cd
 )