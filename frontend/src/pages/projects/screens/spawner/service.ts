--- conflicted
+++ resolved
@@ -36,12 +36,7 @@
   const { volumes, volumeMounts } = getVolumesByStorageData(storageData);
 
   if (storageType === StorageType.NEW_PVC) {
-<<<<<<< HEAD
-    const pvcData = assemblePvc(pvcName, projectName, pvcDescription, size, storageClassName);
-    const pvc = await createPvc(pvcData);
-=======
-    const pvc = await createPvc(storageData.creating, projectName);
->>>>>>> e8b1c060
+    const pvc = await createPvc(storageData.creating, projectName, storageClassName);
     const newPvcName = pvc.metadata.name;
     volumes.push({ name: newPvcName, persistentVolumeClaim: { claimName: newPvcName } });
     volumeMounts.push({ mountPath: ROOT_MOUNT_PATH, name: newPvcName });
