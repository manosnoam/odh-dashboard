--- conflicted
+++ resolved
@@ -1,15 +1,7 @@
 import React from 'react';
 import { useSearchParams } from 'react-router-dom';
-
 import { PageSection, Tab, Tabs, TabTitleText } from '@patternfly/react-core';
-<<<<<<< HEAD
-=======
-import ScheduledRuns from '~/pages/pipelines/global/runs/ScheduledRuns';
-import TriggeredRuns from '~/pages/pipelines/global/runs/TriggeredRuns';
-import './GlobalPipelineRunsTabs.scss';
 import { asEnumMember } from '~/utilities/utils';
->>>>>>> 2be692fb
-
 import {
   ScheduledRuns,
   ActiveRuns,
@@ -17,27 +9,23 @@
   PipelineRunType,
   PipelineRunTabTitle,
 } from '~/pages/pipelines/global/runs';
+import { PipelineRunSearchParam } from '~/concepts/pipelines/content/types';
 
 import './GlobalPipelineRunsTabs.scss';
-import { PipelineRunSearchParam } from '~/concepts/pipelines/content/types';
 
 const GlobalPipelineRunsTab: React.FC = () => {
   const [searchParams, setSearchParams] = useSearchParams();
-<<<<<<< HEAD
-  const runType = searchParams.get(PipelineRunSearchParam.RunType) as PipelineRunType;
+  const runType = asEnumMember<typeof PipelineRunType>(
+    searchParams.get(PipelineRunSearchParam.RunType),
+    PipelineRunType,
+  );
 
   React.useEffect(() => {
-    if (!Object.values(PipelineRunType).includes(runType)) {
+    if (!runType || !Object.values(PipelineRunType).includes(runType)) {
       searchParams.delete(PipelineRunSearchParam.RunType);
       setSearchParams(searchParams);
     }
   }, [runType, searchParams, setSearchParams]);
-=======
-  const runTypeSearchParam = asEnumMember(searchParams.get('runType'), PipelineRunType);
-  const [tab, setTab] = React.useState<PipelineRunType>(
-    runTypeSearchParam || PipelineRunType.Scheduled,
-  );
->>>>>>> 2be692fb
 
   return (
     <Tabs
