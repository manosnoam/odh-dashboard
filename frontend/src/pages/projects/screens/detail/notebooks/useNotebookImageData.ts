--- conflicted
+++ resolved
@@ -2,14 +2,10 @@
 import { NotebookKind } from '~/k8sTypes';
 import useNamespaces from '~/pages/notebookController/useNamespaces';
 import useImageStreams from '~/pages/projects/screens/spawner/useImageStreams';
-<<<<<<< HEAD
 import { PodContainer } from '~/types';
-=======
-import { NotebookContainer } from '~/types';
 import { getImageStreamDisplayName } from '~/pages/projects/screens/spawner/spawnerUtils';
 import { NotebookImageAvailability } from './const';
 import { NotebookImageData } from './types';
->>>>>>> be66031f
 
 const useNotebookImageData = (notebook?: NotebookKind): NotebookImageData => {
   const { dashboardNamespace } = useNamespaces();
