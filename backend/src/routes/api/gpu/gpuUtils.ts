--- conflicted
+++ resolved
@@ -17,11 +17,7 @@
 };
 
 /**
-<<<<<<< HEAD
- * @deprecated
-=======
  * @deprecated - use getAcceleratorNumbers instead
->>>>>>> 3694f9e7
  */
 export const getGPUNumber = async (fastify: KubeFastifyInstance): Promise<GPUInfo> => {
   if (storage.lastFetch >= Date.now() - 30_000) {
