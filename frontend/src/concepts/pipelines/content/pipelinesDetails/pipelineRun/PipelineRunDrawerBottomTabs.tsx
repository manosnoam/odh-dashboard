import * as React from 'react';
import { Tabs, Tab, TabContent, DrawerPanelBody } from '@patternfly/react-core';
import PipelineDetailsYAML from '~/concepts/pipelines/content/pipelinesDetails/PipelineDetailsYAML';
import { PipelineRunKind } from '~/k8sTypes';
import { PipelineRunJobKF, PipelineRunKF } from '~/concepts/pipelines/kfTypes';
import { isPipelineRunJob } from '~/concepts/pipelines/content/utils';
import PipelineRunTabDetails from './PipelineRunTabDetails';
import PipelineRunTabParameters from './PipelineRunTabParameters';

export enum RunDetailsTabs {
  DETAILS = 'details',
  PARAMETERS = 'input-parameters',
  YAML = 'run-output',
}

const RunDetailsTabTitles = {
  [RunDetailsTabs.DETAILS]: 'Details',
  [RunDetailsTabs.PARAMETERS]: 'Input parameters',
  [RunDetailsTabs.YAML]: 'Run output',
};

export type RunDetailsTabSelection = RunDetailsTabs | null;

type PipelineRunBottomDrawerProps = {
  selection: RunDetailsTabSelection;
  onSelection: (id: RunDetailsTabs) => void;
  pipelineRunDetails?: {
    kind: PipelineRunKind;
    kf: PipelineRunKF | PipelineRunJobKF;
  };
};

export const PipelineRunDrawerBottomTabs: React.FC<PipelineRunBottomDrawerProps> = ({
  selection,
  onSelection,
  pipelineRunDetails,
}) => {
  const isJob = isPipelineRunJob(pipelineRunDetails?.kf);

  return (
    <>
      <Tabs
        activeKey={selection ?? undefined}
        style={{ flexShrink: 0 }}
        data-testid="pipeline-run-drawer-bottom"
      >
        {Object.values(RunDetailsTabs)
          .filter((key) => (isJob ? key !== RunDetailsTabs.YAML : true)) // do not include yaml tab for jobs
          .map((tab) => (
            <Tab
<<<<<<< HEAD
              data-testid={'bottom-drawer-tab-' + RunDetailsTabTitles[tab]}
=======
              data-testid={`bottom-drawer-tab-${RunDetailsTabTitles[tab]}`}
>>>>>>> e4e70d8e
              key={tab}
              title={RunDetailsTabTitles[tab]}
              eventKey={tab}
              tabContentId={tab}
              onClick={() => onSelection(tab)}
            />
          ))}
      </Tabs>
      {selection && (
        <DrawerPanelBody style={{ flexGrow: 1, overflow: 'hidden auto' }}>
          <TabContent
            id={RunDetailsTabs.DETAILS}
            eventKey={RunDetailsTabs.DETAILS}
            activeKey={selection}
            hidden={RunDetailsTabs.DETAILS !== selection}
          >
            <PipelineRunTabDetails
              workflowName={pipelineRunDetails?.kind.metadata.name}
              pipelineRunKF={pipelineRunDetails?.kf}
            />
          </TabContent>
          <TabContent
            id={RunDetailsTabs.PARAMETERS}
            eventKey={RunDetailsTabs.PARAMETERS}
            activeKey={selection}
            hidden={RunDetailsTabs.PARAMETERS !== selection}
          >
            <PipelineRunTabParameters pipelineSpec={pipelineRunDetails?.kf.pipeline_spec} />
          </TabContent>
          {!isJob && ( // do not include yaml tab for jobs
            <TabContent
              id={RunDetailsTabs.YAML}
              eventKey={RunDetailsTabs.YAML}
              activeKey={selection}
              hidden={RunDetailsTabs.YAML !== selection}
              style={{ height: '100%' }}
            >
              <PipelineDetailsYAML
                filename={pipelineRunDetails?.kf.name}
                content={
                  pipelineRunDetails
                    ? {
                        // eslint-disable-next-line camelcase
                        pipeline_runtime: { workflow_manifest: pipelineRunDetails.kind },
                        run: pipelineRunDetails.kf,
                      }
                    : null
                }
              />
            </TabContent>
          )}
        </DrawerPanelBody>
      )}
    </>
  );
};

export default PipelineRunDrawerBottomTabs;<|MERGE_RESOLUTION|>--- conflicted
+++ resolved
@@ -48,11 +48,7 @@
           .filter((key) => (isJob ? key !== RunDetailsTabs.YAML : true)) // do not include yaml tab for jobs
           .map((tab) => (
             <Tab
-<<<<<<< HEAD
-              data-testid={'bottom-drawer-tab-' + RunDetailsTabTitles[tab]}
-=======
               data-testid={`bottom-drawer-tab-${RunDetailsTabTitles[tab]}`}
->>>>>>> e4e70d8e
               key={tab}
               title={RunDetailsTabTitles[tab]}
               eventKey={tab}
