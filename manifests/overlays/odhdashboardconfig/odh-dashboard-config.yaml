# ODHDashboardConfig to enable the notebook-controller feature and add notebook sizes
apiVersion: opendatahub.io/v1alpha
kind: OdhDashboardConfig
metadata:
  creationTimestamp: null
  name: odh-dashboard-config
spec:
  dashboardConfig:
    disableBYONImageStream: false
    disableClusterManager: false
    disableISVBadges: false
    disableInfo: false
    disableSupport: false
    disableTracking: true
    enablement: true
    disableProjects: true
    disablePipelines: true
    disableModelServing: true
    disableProjectSharing: true
    disableCustomServingRuntimes: true
<<<<<<< HEAD
    disableBiasMetrics: true
    disablePerformanceMetrics: true
=======
    disableAcceleratorProfiles: true
>>>>>>> c9f219a7
    modelMetricsNamespace: ''
    disableKServe: false
    disableModelMesh: false
  notebookController:
    enabled: true
  notebookSizes:
    - name: Small
      resources:
        limits:
          cpu: '2'
          memory: 2Gi
        requests:
          cpu: '1'
          memory: 1Gi
    - name: Medium
      resources:
        limits:
          cpu: '4'
          memory: 4Gi
        requests:
          cpu: '2'
          memory: 2Gi
    - name: Large
      resources:
        limits:
          cpu: '8'
          memory: 8Gi
        requests:
          cpu: '4'
          memory: 4Gi
  modelServerSizes:
    - name: Small
      resources:
        limits:
          cpu: '2'
          memory: 8Gi
        requests:
          cpu: '1'
          memory: 4Gi
    - name: Medium
      resources:
        limits:
          cpu: '8'
          memory: 10Gi
        requests:
          cpu: '4'
          memory: 8Gi
    - name: Large
      resources:
        limits:
          cpu: '10'
          memory: 20Gi
        requests:
          cpu: '6'
          memory: 16Gi
  groupsConfig:
    adminGroups: 'odh-admins'
    allowedGroups: 'system:authenticated'
  templateOrder: []
  templateDisablement: []<|MERGE_RESOLUTION|>--- conflicted
+++ resolved
@@ -18,13 +18,9 @@
     disableModelServing: true
     disableProjectSharing: true
     disableCustomServingRuntimes: true
-<<<<<<< HEAD
     disableBiasMetrics: true
     disablePerformanceMetrics: true
-=======
     disableAcceleratorProfiles: true
->>>>>>> c9f219a7
-    modelMetricsNamespace: ''
     disableKServe: false
     disableModelMesh: false
   notebookController:
