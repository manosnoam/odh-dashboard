--- conflicted
+++ resolved
@@ -1,10 +1,6 @@
-<<<<<<< HEAD
 import { generatePipelineVersionName } from '~/concepts/pipelines/content/import/utils';
 import { PipelineKF } from '~/concepts/pipelines/kfTypes';
-import useGenericObjectState from '~/utilities/useGenericObjectState';
-=======
 import useGenericObjectState, { GenericObjectState } from '~/utilities/useGenericObjectState';
->>>>>>> 3c5442e1
 
 type PipelineModalData = {
   name: string;
@@ -12,11 +8,7 @@
   fileContents: string;
 };
 
-<<<<<<< HEAD
-export const usePipelineImportModalData = () =>
-=======
-const useImportModalData = (): GenericObjectState<PipelineModalData> =>
->>>>>>> 3c5442e1
+export const usePipelineImportModalData = (): GenericObjectState<PipelineModalData> =>
   useGenericObjectState<PipelineModalData>({
     name: '',
     description: '',
@@ -31,7 +23,9 @@
   fileContents: string;
 };
 
-export const usePipelineVersionImportModalData = (pipeline?: PipelineKF | null) => {
+export const usePipelineVersionImportModalData = (
+  pipeline?: PipelineKF | null,
+): GenericObjectState<PipelineVersionModalData> => {
   const createDataState = useGenericObjectState<PipelineVersionModalData>({
     name: generatePipelineVersionName(pipeline),
     description: '',
