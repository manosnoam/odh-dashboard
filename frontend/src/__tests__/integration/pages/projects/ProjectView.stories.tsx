import { Meta, StoryObj } from '@storybook/react';
import { rest } from 'msw';
import { within, userEvent } from '@storybook/testing-library';
import { mockProjectsK8sList } from '~/__mocks__/mockProjectK8sResource';
import { mockNotebookK8sResource } from '~/__mocks__/mockNotebookK8sResource';
import { mockK8sResourceList } from '~/__mocks__/mockK8sResourceList';
import { mockPodK8sResource } from '~/__mocks__/mockPodK8sResource';
import { mockRouteK8sResource } from '~/__mocks__/mockRouteK8sResource';
import ProjectView from '~/pages/projects/screens/projects/ProjectView';
import { mock403Error } from '~/__mocks__/mock403Error';

export default {
  component: ProjectView,
  parameters: {
    msw: {
      handlers: [
        rest.get(
          '/api/k8s/apis/route.openshift.io/v1/namespaces/test-project/routes/test-notebook',
          (req, res, ctx) => res(ctx.json(mockRouteK8sResource({}))),
        ),
        rest.get('/api/k8s/api/v1/namespaces/test-project/pods', (req, res, ctx) =>
          res(ctx.json(mockK8sResourceList([mockPodK8sResource({})]))),
        ),
        rest.get(
          '/api/k8s/apis/kubeflow.org/v1/namespaces/test-project/notebooks',
          (req, res, ctx) => res(ctx.json(mockK8sResourceList([mockNotebookK8sResource({})]))),
        ),
        rest.get('/api/k8s/apis/project.openshift.io/v1/projects', (req, res, ctx) =>
          res(ctx.json(mockProjectsK8sList())),
        ),
        rest.delete(
          '/api/k8s/apis/project.openshift.io/v1/projects/test-project',
          (req, res, ctx) =>
            res(
              ctx.status(403),
              ctx.json(
                mock403Error({
                  message: 'projects.project.openshift.io "test-project" is forbidden',
                }),
              ),
            ),
        ),
      ],
    },
  },
} as Meta<typeof ProjectView>;

export const Default: StoryObj = {
  play: async ({ canvasElement }) => {
    // load page and wait until settled
    const canvas = within(canvasElement);
    await canvas.findByText('DS Project 1', undefined, { timeout: 5000 });
  },
};

export const EditProject: StoryObj = {
  parameters: {
    a11y: {
      // need to select modal as root
      element: '.pf-v5-c-backdrop',
    },
  },

  play: async ({ canvasElement }) => {
    // load page and wait until settled
    const canvas = within(canvasElement);
    await canvas.findByText('DS Project 1', undefined, { timeout: 5000 });

    // user flow for editing a project
<<<<<<< HEAD
    await userEvent.click(canvas.getByLabelText('Kebab toggle', { selector: 'button' }));
    await userEvent.click(await canvas.findByText('Edit project'));
=======
    await userEvent.click(canvas.getAllByLabelText('Actions', { selector: 'button' })[0]);
    await userEvent.click(canvas.getByText('Edit project', { selector: 'button' }));
>>>>>>> 34c5a091
  },
};

export const DeleteProject: StoryObj = {
  parameters: {
    a11y: {
      element: '.pf-v5-c-backdrop',
    },
  },

  play: async ({ canvasElement }) => {
    // load page and wait until settled
    const canvas = within(canvasElement);
    await canvas.findByText('DS Project 1', undefined, { timeout: 5000 });

    // user flow for deleting a project
<<<<<<< HEAD
    await userEvent.click(canvas.getByLabelText('Kebab toggle', { selector: 'button' }));
    await userEvent.click(await canvas.findByText('Delete project'));
=======
    await userEvent.click(canvas.getAllByLabelText('Actions', { selector: 'button' })[0]);
    await userEvent.click(canvas.getByText('Delete project', { selector: 'button' }));
>>>>>>> 34c5a091
  },
};

export const CreateProject: StoryObj = {
  parameters: {
    a11y: {
      element: '.pf-v5-c-backdrop',
    },
  },

  play: async ({ canvasElement }) => {
    // load page and wait until settled
    const canvas = within(canvasElement);
    await canvas.findByText('DS Project 1', undefined, { timeout: 5000 });

    // user flow for deleting a project
    await userEvent.click(canvas.getByText('Create data science project', { selector: 'button' }));
  },
};<|MERGE_RESOLUTION|>--- conflicted
+++ resolved
@@ -67,13 +67,8 @@
     await canvas.findByText('DS Project 1', undefined, { timeout: 5000 });
 
     // user flow for editing a project
-<<<<<<< HEAD
     await userEvent.click(canvas.getByLabelText('Kebab toggle', { selector: 'button' }));
     await userEvent.click(await canvas.findByText('Edit project'));
-=======
-    await userEvent.click(canvas.getAllByLabelText('Actions', { selector: 'button' })[0]);
-    await userEvent.click(canvas.getByText('Edit project', { selector: 'button' }));
->>>>>>> 34c5a091
   },
 };
 
@@ -90,13 +85,8 @@
     await canvas.findByText('DS Project 1', undefined, { timeout: 5000 });
 
     // user flow for deleting a project
-<<<<<<< HEAD
     await userEvent.click(canvas.getByLabelText('Kebab toggle', { selector: 'button' }));
     await userEvent.click(await canvas.findByText('Delete project'));
-=======
-    await userEvent.click(canvas.getAllByLabelText('Actions', { selector: 'button' })[0]);
-    await userEvent.click(canvas.getByText('Delete project', { selector: 'button' }));
->>>>>>> 34c5a091
   },
 };
 
