import * as React from 'react';
<<<<<<< HEAD
import { PipelineRunKF } from '~/concepts/pipelines/kfTypes';
import useFetchState, { FetchStateCallbackPromise } from '~/utilities/useFetchState';
import { usePipelinesAPI } from '~/concepts/pipelines/context';
import { POLL_INTERVAL } from '~/utilities/const';

const usePipelineRunsForPipeline = (pipelineId: string, limit: number) => {
=======
import { PipelineKF, PipelineRunKF } from '~/concepts/pipelines/kfTypes';
import useFetchState, { FetchState, FetchStateCallbackPromise } from '~/utilities/useFetchState';
import { usePipelinesAPI } from '~/concepts/pipelines/context';
import { POLL_INTERVAL } from '~/utilities/const';

const usePipelineRunsForPipeline = (
  pipeline: PipelineKF,
  limit: number,
): FetchState<PipelineRunKF[]> => {
>>>>>>> 3c5442e1
  const { api } = usePipelinesAPI();

  const call = React.useCallback<FetchStateCallbackPromise<PipelineRunKF[]>>(
    (opts) =>
      api.listPipelineRunsByPipeline(opts, pipelineId, limit).then(({ runs }) => runs ?? []),
    [api, pipelineId, limit],
  );

  return useFetchState(call, [], { refreshRate: POLL_INTERVAL });
};

export default usePipelineRunsForPipeline;<|MERGE_RESOLUTION|>--- conflicted
+++ resolved
@@ -1,22 +1,13 @@
 import * as React from 'react';
-<<<<<<< HEAD
 import { PipelineRunKF } from '~/concepts/pipelines/kfTypes';
-import useFetchState, { FetchStateCallbackPromise } from '~/utilities/useFetchState';
-import { usePipelinesAPI } from '~/concepts/pipelines/context';
-import { POLL_INTERVAL } from '~/utilities/const';
-
-const usePipelineRunsForPipeline = (pipelineId: string, limit: number) => {
-=======
-import { PipelineKF, PipelineRunKF } from '~/concepts/pipelines/kfTypes';
 import useFetchState, { FetchState, FetchStateCallbackPromise } from '~/utilities/useFetchState';
 import { usePipelinesAPI } from '~/concepts/pipelines/context';
 import { POLL_INTERVAL } from '~/utilities/const';
 
 const usePipelineRunsForPipeline = (
-  pipeline: PipelineKF,
+  pipelineId: string,
   limit: number,
 ): FetchState<PipelineRunKF[]> => {
->>>>>>> 3c5442e1
   const { api } = usePipelinesAPI();
 
   const call = React.useCallback<FetchStateCallbackPromise<PipelineRunKF[]>>(
