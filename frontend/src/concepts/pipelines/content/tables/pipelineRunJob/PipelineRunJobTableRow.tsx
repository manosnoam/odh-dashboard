--- conflicted
+++ resolved
@@ -1,11 +1,6 @@
 import * as React from 'react';
-<<<<<<< HEAD
-import { ActionsColumn, Td, Tr } from '@patternfly/react-table';
+import { ActionsColumn, TableText, Td, Tr } from '@patternfly/react-table';
 import { Link, useNavigate } from 'react-router-dom';
-=======
-import { ActionsColumn, TableText, Td, Tr } from '@patternfly/react-table';
-import { useNavigate } from 'react-router-dom';
->>>>>>> 3c5442e1
 import { PipelineRunJobKF } from '~/concepts/pipelines/kfTypes';
 import { TableRowTitleDescription, CheckboxTd } from '~/components/table';
 import {
@@ -37,19 +32,15 @@
     <Tr>
       <CheckboxTd id={job.id} isChecked={isChecked} onToggle={onToggleCheck} />
       <Td>
-<<<<<<< HEAD
         <TableRowTitleDescription
           title={
-            <Link to={`/pipelineRuns/${namespace}/pipelineRunJob/view/${job.id}`}>{job.name}</Link>
+            <Link to={`/pipelineRuns/${namespace}/pipelineRunJob/view/${job.id}`}>
+              <TableText wrapModifier="truncate">{job.name}</TableText>
+            </Link>
           }
           description={job.description}
           descriptionAsMarkdown
         />
-=======
-        <TableText wrapModifier="truncate">
-          <TableRowTitleDescription title={job.name} description={job.description} />
-        </TableText>
->>>>>>> 3c5442e1
       </Td>
       <Td>
         <CoreResourceExperiment resource={job} />
