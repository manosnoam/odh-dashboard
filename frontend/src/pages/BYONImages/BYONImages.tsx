--- conflicted
+++ resolved
@@ -1,67 +1,11 @@
 import * as React from 'react';
-<<<<<<< HEAD
-import {
-  Button,
-  ButtonVariant,
-  Flex,
-  FlexItem,
-  EmptyState,
-  EmptyStateIcon,
-  EmptyStateVariant,
-  EmptyStateBody,
-  PageSection,
-  PageSectionVariants,
-  EmptyStateHeader,
-  EmptyStateFooter,
-} from '@patternfly/react-core';
-import { PlusCircleIcon } from '@patternfly/react-icons';
-=======
->>>>>>> 265b0b23
 import ApplicationsPage from '~/pages/ApplicationsPage';
 import { useWatchBYONImages } from '~/utilities/useWatchBYONImages';
 import { BYONImagesTable } from './BYONImagesTable';
 import EmptyBYONImages from './EmptyBYONImages';
 
 const BYONImages: React.FC = () => {
-<<<<<<< HEAD
-  const [importImageModalVisible, setImportImageModalVisible] = React.useState(false);
-
-  const { images, loaded, loadError, forceUpdate } = useWatchBYONImages();
-  const isEmpty = !images || images.length === 0;
-
-  const noImagesPageSection = (
-    <PageSection isFilled>
-      <EmptyState variant={EmptyStateVariant.full} data-id="empty-empty-state">
-        <EmptyStateHeader
-          titleText="No custom notebook images found."
-          icon={<EmptyStateIcon icon={PlusCircleIcon} />}
-          headingLevel="h5"
-        />
-        <EmptyStateBody>To get started import a custom notebook image.</EmptyStateBody>
-        <EmptyStateFooter>
-          <Button
-            data-id="display-image-modal-button"
-            variant={ButtonVariant.primary}
-            onClick={() => {
-              setImportImageModalVisible(true);
-            }}
-          >
-            Import image
-          </Button>
-        </EmptyStateFooter>
-      </EmptyState>
-      <ImportImageModal
-        isOpen={importImageModalVisible}
-        onCloseHandler={() => {
-          setImportImageModalVisible(false);
-        }}
-        onImportHandler={forceUpdate}
-      />
-    </PageSection>
-  );
-=======
   const [images, loaded, loadError, refresh] = useWatchBYONImages();
->>>>>>> 265b0b23
 
   return (
     <ApplicationsPage
