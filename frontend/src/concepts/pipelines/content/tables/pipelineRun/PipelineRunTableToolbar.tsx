import * as React from 'react';
import { Button, TextInput, ToolbarItem } from '@patternfly/react-core';
import { useNavigate } from 'react-router-dom';
import PipelineFilterBar from '~/concepts/pipelines/content/tables/PipelineFilterBar';
import SimpleDropdownSelect from '~/components/SimpleDropdownSelect';
import RunTableToolbarActions from '~/concepts/pipelines/content/tables/RunTableToolbarActions';
import { usePipelinesAPI } from '~/concepts/pipelines/context';
import { FilterOptions } from '~/concepts/pipelines/content/tables/usePipelineFilter';
import ExperimentSearchInput from '~/concepts/pipelines/content/tables/ExperimentSearchInput';
import { RuntimeStateKF, runtimeStateLabels } from '~/concepts/pipelines/kfTypes';
import DashboardDatePicker from '~/components/DashboardDatePicker';
import PipelineVersionSelect from '~/concepts/pipelines/content/pipelineSelector/CustomPipelineVersionSelect';
import { PipelineRunVersionsContext } from '~/pages/pipelines/global/runs/PipelineRunVersionsContext';

const options = {
  [FilterOptions.NAME]: 'Name',
  [FilterOptions.EXPERIMENT]: 'Experiment',
  [FilterOptions.PIPELINE_VERSION]: 'Pipeline version',
  [FilterOptions.CREATED_AT]: 'Started',
  [FilterOptions.STATUS]: 'Status',
};

export type FilterProps = Pick<
  React.ComponentProps<typeof PipelineFilterBar>,
  'filterData' | 'onFilterUpdate' | 'onClearFilters'
>;

type PipelineRunJobTableToolbarProps = React.ComponentProps<typeof RunTableToolbarActions> &
  FilterProps;

const PipelineRunTableToolbar: React.FC<PipelineRunJobTableToolbarProps> = ({
  deleteAllEnabled,
  onDeleteAll,
  ...toolbarProps
}) => {
  const navigate = useNavigate();
  const { namespace } = usePipelinesAPI();
  const { versions } = React.useContext(PipelineRunVersionsContext);
  // eslint-disable-next-line @typescript-eslint/no-unused-vars
  const { [RuntimeStateKF.RUNTIME_STATE_UNSPECIFIED]: _unspecifiedState, ...statusRuntimeStates } =
    runtimeStateLabels;

  return (
    <PipelineFilterBar<keyof typeof options>
      {...toolbarProps}
      filterOptions={options}
      filterOptionRenders={{
        [FilterOptions.NAME]: ({ onChange, ...props }) => (
          <TextInput
            {...props}
            aria-label="Search for a triggered run name"
            placeholder="Triggered run name"
            onChange={(_event, value) => onChange(value)}
          />
        ),
        [FilterOptions.EXPERIMENT]: ({ onChange, value, label }) => (
          <ExperimentSearchInput
            onChange={(data) => onChange(data?.value, data?.label)}
            selected={value && label ? { value, label } : undefined}
          />
        ),
        [FilterOptions.PIPELINE_VERSION]: ({ onChange, label }) => (
          <PipelineVersionSelect
            versions={versions}
            selection={label}
            onSelect={(version) => onChange(version.pipeline_version_id, version.display_name)}
          />
        ),
        [FilterOptions.CREATED_AT]: ({ onChange, ...props }) => (
          <DashboardDatePicker
            {...props}
            hideError
            aria-label="Select a start date"
            onChange={(_, value, date) => {
              if (date || !value) {
                onChange(value);
              }
            }}
          />
        ),
        [FilterOptions.STATUS]: ({ value, onChange, ...props }) => (
          <SimpleDropdownSelect
            {...props}
            value={value ?? ''}
            aria-label="Select a status"
<<<<<<< HEAD
            options={Object.values(statusRuntimeStates).map((value) => ({
              key: value,
              label: value,
            }))}
            onChange={(value) => onChange(value)}
            data-testid="runtime-status-dropdown"
=======
            options={Object.values(PipelineRunStatusesKF).map((status) => ({
              key: status,
              label: status,
            }))}
            onChange={(newValue) => {
              onChange(newValue);
            }}
>>>>>>> ea16972d
          />
        ),
      }}
    >
      <ToolbarItem>
        <Button
          variant="secondary"
          onClick={() => navigate(`/pipelineRuns/${namespace}/pipelineRun/create`)}
        >
          Create run
        </Button>
      </ToolbarItem>
      <ToolbarItem data-testid="run-table-toolbar-item">
        <RunTableToolbarActions deleteAllEnabled={deleteAllEnabled} onDeleteAll={onDeleteAll} />
      </ToolbarItem>
    </PipelineFilterBar>
  );
};

export default PipelineRunTableToolbar;<|MERGE_RESOLUTION|>--- conflicted
+++ resolved
@@ -37,7 +37,7 @@
   const { namespace } = usePipelinesAPI();
   const { versions } = React.useContext(PipelineRunVersionsContext);
   // eslint-disable-next-line @typescript-eslint/no-unused-vars
-  const { [RuntimeStateKF.RUNTIME_STATE_UNSPECIFIED]: _unspecifiedState, ...statusRuntimeStates } =
+  const { [RuntimeStateKF.RUNTIME_STATE_UNSPECIFIED]: unspecifiedState, ...statusRuntimeStates } =
     runtimeStateLabels;
 
   return (
@@ -83,22 +83,12 @@
             {...props}
             value={value ?? ''}
             aria-label="Select a status"
-<<<<<<< HEAD
-            options={Object.values(statusRuntimeStates).map((value) => ({
-              key: value,
-              label: value,
+            options={Object.values(statusRuntimeStates).map((v) => ({
+              key: v,
+              label: v,
             }))}
-            onChange={(value) => onChange(value)}
+            onChange={(v) => onChange(v)}
             data-testid="runtime-status-dropdown"
-=======
-            options={Object.values(PipelineRunStatusesKF).map((status) => ({
-              key: status,
-              label: status,
-            }))}
-            onChange={(newValue) => {
-              onChange(newValue);
-            }}
->>>>>>> ea16972d
           />
         ),
       }}
