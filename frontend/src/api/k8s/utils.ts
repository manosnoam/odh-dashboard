--- conflicted
+++ resolved
@@ -1,16 +1,11 @@
-<<<<<<< HEAD
-import { PodAffinity, ContainerResources, PodToleration, TolerationSettings } from '~/types';
-=======
 import {
   PodAffinity,
   ContainerResources,
   PodToleration,
   TolerationSettings,
-  ContainerResourceAttributes,
   VolumeMount,
   Volume,
 } from '~/types';
->>>>>>> 5a2b13d7
 import { determineTolerations } from '~/utilities/tolerations';
 import { AcceleratorState } from '~/utilities/useAcceleratorState';
 
