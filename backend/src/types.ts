--- conflicted
+++ resolved
@@ -29,12 +29,9 @@
       disableCustomServingRuntimes: boolean;
       modelMetricsNamespace: string;
       disablePipelines: boolean;
-<<<<<<< HEAD
-      disableAcceleratorProfiles: boolean;
-=======
       disableKServe: boolean;
       disableModelMesh: boolean;
->>>>>>> 69b1c16a
+      disableAcceleratorProfiles: boolean;
     };
     groupsConfig?: {
       adminGroups: string;
