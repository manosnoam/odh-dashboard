--- conflicted
+++ resolved
@@ -21,12 +21,7 @@
 type ApplicationsPageProps = {
   title: React.ReactNode;
   breadcrumb?: React.ReactNode;
-<<<<<<< HEAD
   description: React.ReactNode;
-=======
-  toolbar?: React.ReactNode;
-  description?: React.ReactNode;
->>>>>>> a6e0fd3c
   loaded: boolean;
   empty: boolean;
   loadError?: Error;
@@ -56,17 +51,6 @@
 }) => {
   const renderHeader = () => (
     <PageSection variant={PageSectionVariants.light}>
-<<<<<<< HEAD
-      <Split>
-        <SplitItem isFilled>
-          <TextContent>
-            <Text component="h1">{title}</Text>
-            <Text component="p">{description}</Text>
-          </TextContent>
-        </SplitItem>
-        {headerAction && <SplitItem>{headerAction}</SplitItem>}
-      </Split>
-=======
       <Stack hasGutter>
         <StackItem>
           <Split>
@@ -81,9 +65,6 @@
         </StackItem>
         {headerContent && <StackItem>{headerContent}</StackItem>}
       </Stack>
-      {/* Deprecated */}
-      {toolbar}
->>>>>>> a6e0fd3c
     </PageSection>
   );
 
