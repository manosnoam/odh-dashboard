import * as React from 'react';
<<<<<<< HEAD
import {
  FormGroup,
  InputGroup,
  InputGroupText,
  NumberInput,
  InputGroupItem,
  FormHelperText,
  HelperText,
  HelperTextItem,
} from '@patternfly/react-core';
=======
import { FormGroup } from '@patternfly/react-core';
>>>>>>> 34c5a091
import { ExclamationTriangleIcon } from '@patternfly/react-icons';
import ValueUnitField from '~/components/ValueUnitField';
import { MEMORY_UNITS } from '~/utilities/valueUnits';

type PVSizeFieldProps = {
  fieldID: string;
  size: string;
  setSize: (size: string) => void;
  currentSize?: string;
};

<<<<<<< HEAD
const PVSizeField: React.FC<PVSizeFieldProps> = ({ fieldID, size, setSize, currentSize }) => {
  const minSize = parseInt(currentSize || '') || 1;

  const onStep = (step: number) => {
    setSize(Math.max(size + step, minSize));
  };
  return (
    <FormGroup label="Persistent storage size" fieldId={fieldID}>
      <InputGroup>
        <InputGroupItem>
          <NumberInput
            validated={currentSize ? 'warning' : 'default'}
            inputAriaLabel="Persistent storage size number input"
            id={fieldID}
            name={fieldID}
            value={size}
            min={minSize}
            onPlus={() => onStep(1)}
            onMinus={() => onStep(-1)}
            onChange={(event) => {
              if (isHTMLInputElement(event.target)) {
                const newSize = Number(event.target.value);
                setSize(isNaN(newSize) ? size : newSize);
              }
            }}
            onBlur={(event) => {
              if (isHTMLInputElement(event.target)) {
                const blurSize = Number(event.target.value);
                setSize(Math.max(blurSize, minSize));
              }
            }}
          />
        </InputGroupItem>
        <InputGroupText>GiB</InputGroupText>
      </InputGroup>
      <FormHelperText>
        <HelperText>
          <HelperTextItem icon={currentSize && <ExclamationTriangleIcon />}>
            {currentSize &&
              'Storage size can only be increased. If you do so, the workbench will restart and be unavailable for a period of time that is usually proportional to the size change.'}
          </HelperTextItem>
        </HelperText>
      </FormHelperText>
    </FormGroup>
  );
};
=======
const PVSizeField: React.FC<PVSizeFieldProps> = ({ fieldID, size, setSize, currentSize }) => (
  <FormGroup
    label="Persistent storage size"
    helperText={
      currentSize
        ? 'Storage size can only be increased. If you do so, the workbench will restart and be unavailable for a period of time that is usually proportional to the size change.'
        : ''
    }
    helperTextIcon={<ExclamationTriangleIcon />}
    validated={currentSize ? 'warning' : 'default'}
    fieldId={fieldID}
  >
    <ValueUnitField
      min={1}
      onChange={(value) => setSize(value)}
      options={MEMORY_UNITS}
      value={size}
    />
  </FormGroup>
);
>>>>>>> 34c5a091

export default PVSizeField;<|MERGE_RESOLUTION|>--- conflicted
+++ resolved
@@ -1,5 +1,4 @@
 import * as React from 'react';
-<<<<<<< HEAD
 import {
   FormGroup,
   InputGroup,
@@ -10,9 +9,7 @@
   HelperText,
   HelperTextItem,
 } from '@patternfly/react-core';
-=======
 import { FormGroup } from '@patternfly/react-core';
->>>>>>> 34c5a091
 import { ExclamationTriangleIcon } from '@patternfly/react-icons';
 import ValueUnitField from '~/components/ValueUnitField';
 import { MEMORY_UNITS } from '~/utilities/valueUnits';
@@ -24,63 +21,9 @@
   currentSize?: string;
 };
 
-<<<<<<< HEAD
-const PVSizeField: React.FC<PVSizeFieldProps> = ({ fieldID, size, setSize, currentSize }) => {
-  const minSize = parseInt(currentSize || '') || 1;
-
-  const onStep = (step: number) => {
-    setSize(Math.max(size + step, minSize));
-  };
-  return (
-    <FormGroup label="Persistent storage size" fieldId={fieldID}>
-      <InputGroup>
-        <InputGroupItem>
-          <NumberInput
-            validated={currentSize ? 'warning' : 'default'}
-            inputAriaLabel="Persistent storage size number input"
-            id={fieldID}
-            name={fieldID}
-            value={size}
-            min={minSize}
-            onPlus={() => onStep(1)}
-            onMinus={() => onStep(-1)}
-            onChange={(event) => {
-              if (isHTMLInputElement(event.target)) {
-                const newSize = Number(event.target.value);
-                setSize(isNaN(newSize) ? size : newSize);
-              }
-            }}
-            onBlur={(event) => {
-              if (isHTMLInputElement(event.target)) {
-                const blurSize = Number(event.target.value);
-                setSize(Math.max(blurSize, minSize));
-              }
-            }}
-          />
-        </InputGroupItem>
-        <InputGroupText>GiB</InputGroupText>
-      </InputGroup>
-      <FormHelperText>
-        <HelperText>
-          <HelperTextItem icon={currentSize && <ExclamationTriangleIcon />}>
-            {currentSize &&
-              'Storage size can only be increased. If you do so, the workbench will restart and be unavailable for a period of time that is usually proportional to the size change.'}
-          </HelperTextItem>
-        </HelperText>
-      </FormHelperText>
-    </FormGroup>
-  );
-};
-=======
 const PVSizeField: React.FC<PVSizeFieldProps> = ({ fieldID, size, setSize, currentSize }) => (
   <FormGroup
     label="Persistent storage size"
-    helperText={
-      currentSize
-        ? 'Storage size can only be increased. If you do so, the workbench will restart and be unavailable for a period of time that is usually proportional to the size change.'
-        : ''
-    }
-    helperTextIcon={<ExclamationTriangleIcon />}
     validated={currentSize ? 'warning' : 'default'}
     fieldId={fieldID}
   >
@@ -90,8 +33,15 @@
       options={MEMORY_UNITS}
       value={size}
     />
+    <FormHelperText>
+      <HelperText>
+        <HelperTextItem icon={currentSize && <ExclamationTriangleIcon />}>
+          {currentSize &&
+            'Storage size can only be increased. If you do so, the workbench will restart and be unavailable for a period of time that is usually proportional to the size change.'}
+        </HelperTextItem>
+      </HelperText>
+    </FormHelperText>
   </FormGroup>
 );
->>>>>>> 34c5a091
 
 export default PVSizeField;