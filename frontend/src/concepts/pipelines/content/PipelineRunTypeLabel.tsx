--- conflicted
+++ resolved
@@ -7,20 +7,11 @@
   run: PipelineRunKFv2 | PipelineRunJobKFv2;
   isCompact?: boolean;
 };
-<<<<<<< HEAD
 const PipelineRunTypeLabel: React.FC<PipelineRunTypeLabelProps> = ({ run, isCompact }) => (
   <>
     {run.recurring_run_id ? (
       <>
         <Tooltip content="Created by a schedule">
-          <Label color="blue" isCompact={isCompact}>
-            {PipelineRunLabels.RECURRING}
-          </Label>
-        </Tooltip>
-      </>
-    ) : !run.pipeline_version_reference ? (
-      <>
-        <Tooltip content={<div>Created by a schedule that was deleted</div>}>
           <Label color="blue" isCompact={isCompact}>
             {PipelineRunLabels.RECURRING}
           </Label>
@@ -37,30 +28,4 @@
     )}
   </>
 );
-=======
-const PipelineRunTypeLabel: React.FC<PipelineRunTypeLabelProps> = ({ resource, isCompact }) => {
-  const jobReference = getJobResourceRef(resource);
-  const pipelineVersionRef = getPipelineVersionResourceRef(resource);
-
-  return jobReference ? (
-    <Tooltip content="Created by a scheduled run">
-      <Label color="blue" isCompact={isCompact}>
-        {PipelineRunLabels.RECURRING}
-      </Label>
-    </Tooltip>
-  ) : !pipelineVersionRef ? (
-    <Tooltip content={<div>Created by a scheduled run that was deleted</div>}>
-      <Label color="blue" isCompact={isCompact}>
-        {PipelineRunLabels.RECURRING}
-      </Label>
-    </Tooltip>
-  ) : (
-    <Tooltip content={<div>Run once immediately after creation</div>}>
-      <Label color="blue" isCompact={isCompact}>
-        {PipelineRunLabels.ONEOFF}
-      </Label>
-    </Tooltip>
-  );
-};
->>>>>>> 2be692fb
 export default PipelineRunTypeLabel;