--- conflicted
+++ resolved
@@ -1,39 +1,5 @@
 import React from 'react';
-<<<<<<< HEAD
-import {
-  Button,
-  Bullseye,
-  EmptyState,
-  EmptyStateBody,
-  EmptyStateFooter,
-  EmptyStateHeader,
-  EmptyStateIcon,
-  EmptyStateVariant,
-  Flex,
-  FlexItem,
-  SearchInput,
-  Switch,
-  Toolbar,
-  ToolbarContent,
-  ToolbarItem,
-} from '@patternfly/react-core';
-import { Select, SelectOption, SelectVariant } from '@patternfly/react-core/deprecated';
-import {
-  ActionsColumn,
-  Table,
-  Thead,
-  Tr,
-  Th,
-  ThProps,
-  Tbody,
-  Td,
-  ExpandableRowContent,
-  IAction,
-} from '@patternfly/react-table';
-import { CubesIcon, SearchIcon } from '@patternfly/react-icons';
-=======
 import { ToolbarItem } from '@patternfly/react-core';
->>>>>>> 265b0b23
 import { BYONImage } from '~/types';
 import { Table } from '~/components/table';
 import DashboardSearchField, { SearchType } from '~/concepts/dashboard/DashboardSearchField';
@@ -57,19 +23,6 @@
       return true;
     }
 
-<<<<<<< HEAD
-  const getSortParams = (columnIndex: number): ThProps['sort'] => ({
-    sortBy: {
-      index: activeSortIndex,
-      direction: activeSortDirection,
-      defaultDirection: 'asc',
-    },
-    onSort: (e, index, direction) => {
-      setActiveSortIndex(index);
-      setActiveSortDirection(direction);
-    },
-    columnIndex,
-=======
     switch (searchType) {
       case SearchType.NAME:
         return image.display_name.toLowerCase().includes(search.toLowerCase());
@@ -80,7 +33,6 @@
       default:
         return true;
     }
->>>>>>> 265b0b23
   });
 
   const resetFilters = () => {
@@ -92,94 +44,8 @@
     [],
   );
 
-<<<<<<< HEAD
-  const selectOptions = [
-    <SelectOption data-id="search-filter-name" key={1} value="name">
-      Name
-    </SelectOption>,
-    <SelectOption data-id="search-filter-desc" key={2} value="description">
-      Description
-    </SelectOption>,
-    <SelectOption data-id="search-filter-user" key={4} value="user">
-      User
-    </SelectOption>,
-    <SelectOption data-id="search-filter-uploaded" key={5} value="uploaded">
-      Uploaded
-    </SelectOption>,
-  ];
-  const [tableFilter, setTableFilter] = React.useState<BYONImageTableFilter>({
-    filter: '',
-    option: 'name',
-    count: images.length,
-  });
-  const [selected, setSelected] = React.useState<BYONImageTableFilterOptions>('name');
-  const [tableSelectIsOpen, setTableSelectIsOpen] = React.useState(false);
-
-  const items = (
-    <React.Fragment>
-      <ToolbarItem variant="search-filter" className="filter-select">
-        <Select
-          data-id="search-filter-select"
-          variant={SelectVariant.single}
-          aria-label="Select for image images table"
-          onToggle={(e, isExpanded) => {
-            setTableSelectIsOpen(isExpanded);
-          }}
-          onSelect={(e, value) => {
-            const option = value as BYONImageTableFilterOptions;
-            setSelected(option);
-            const newCount = getFilterCount(tableFilter.filter, option);
-            setTableFilter({
-              filter: tableFilter.filter,
-              option,
-              count: newCount,
-            });
-          }}
-          selections={selected}
-          isOpen={tableSelectIsOpen}
-        >
-          {selectOptions}
-        </Select>
-      </ToolbarItem>
-      <ToolbarItem variant="search-filter">
-        <SearchInput
-          data-id="search-filter-input"
-          className="filter-search"
-          aria-label="search input for image images table"
-          value={tableFilter.filter}
-          onChange={(_, value) => {
-            const newCount = getFilterCount(value, tableFilter.option);
-            setTableFilter({
-              filter: value,
-              option: tableFilter.option,
-              count: newCount,
-            });
-          }}
-          onClear={() => {
-            setTableFilter({
-              filter: '',
-              option: tableFilter.option,
-              count: images.length,
-            });
-          }}
-        />
-      </ToolbarItem>
-      <ToolbarItem>
-        <Button
-          data-id="import-new-image"
-          onClick={() => {
-            setImportImageModalVisible(true);
-          }}
-        >
-          Import new image
-        </Button>
-      </ToolbarItem>
-    </React.Fragment>
-  );
-=======
   const [editImage, setEditImage] = React.useState<BYONImage>();
   const [deleteImage, setDeleteImage] = React.useState<BYONImage>();
->>>>>>> 265b0b23
 
   return (
     <>
@@ -240,148 +106,6 @@
         }}
         existingImage={editImage}
       />
-<<<<<<< HEAD
-      <Toolbar data-id="toolbar-items">
-        <ToolbarContent>{items}</ToolbarContent>
-      </Toolbar>
-      <Table
-        className={tableFilter.count === 0 ? 'empty-table' : ''}
-        aria-label="Notebook images table"
-        variant="compact"
-      >
-        <Thead>
-          <Tr>
-            <Td />
-            <Th sort={getSortParams(0)}>{columnNames.name}</Th>
-            <Th sort={getSortParams(1)}>{columnNames.description}</Th>
-            <Th>Enable</Th>
-            <Th sort={getSortParams(3)}>{columnNames.user}</Th>
-            <Th sort={getSortParams(4)}>{columnNames.uploaded}</Th>
-            <Td />
-          </Tr>
-        </Thead>
-        {tableFilter.count > 0 ? (
-          sortedImages.map((image, rowIndex) => {
-            const packages: React.ReactNode[] = [];
-            image.packages?.forEach((nbpackage) => {
-              packages.push(<p>{`${nbpackage.name} ${nbpackage.version}`}</p>);
-            });
-            return (
-              <Tbody key={image.id} isExpanded={isBYONImageExpanded(image)}>
-                <Tr isHidden={applyTableFilter(image)}>
-                  <Td
-                    expand={{
-                      rowIndex,
-                      isExpanded: isBYONImageExpanded(image),
-                      onToggle: () => setBYONImageExpanded(image, !isBYONImageExpanded(image)),
-                    }}
-                  />
-                  <Td dataLabel={columnNames.name}>
-                    <Flex
-                      spaceItems={{ default: 'spaceItemsSm' }}
-                      alignItems={{ default: 'alignItemsCenter' }}
-                    >
-                      <FlexItem>
-                        <ResourceNameTooltip resource={convertBYONImageToK8sResource(image)}>
-                          {image.name}
-                        </ResourceNameTooltip>
-                      </FlexItem>
-                      <FlexItem>
-                        <ImageErrorStatus image={image} />
-                      </FlexItem>
-                    </Flex>
-                  </Td>
-                  <Td dataLabel={columnNames.description}>{image.description}</Td>
-                  <Td>
-                    <Switch
-                      className="enable-switch"
-                      aria-label={`Enable Switch ${image.name}`}
-                      data-id={`enabled-disable-${image.id}`}
-                      isChecked={BYONImageVisible.find((value) => image.id === value.id)?.visible}
-                      onChange={() => {
-                        updateBYONImage({
-                          id: image.id,
-                          visible: !image.visible,
-                          packages: image.packages,
-                        });
-                        setBYONImageVisible(
-                          BYONImageVisible.map((value) =>
-                            image.id === value.id
-                              ? { id: value.id, visible: !value.visible }
-                              : value,
-                          ),
-                        );
-                      }}
-                    />
-                  </Td>
-                  <Td dataLabel={columnNames.user}>{image.user}</Td>
-                  <Td dataLabel={columnNames.uploaded}>
-                    {relativeTime(currentTimeStamp, new Date(image.uploaded as Date).getTime())}
-                  </Td>
-                  <Td isActionCell>
-                    <ActionsColumn items={rowActions(image)} />
-                  </Td>
-                </Tr>
-                <Tr isHidden={applyTableFilter(image)} isExpanded={isBYONImageExpanded(image)}>
-                  <Td dataLabel="Package Details" colSpan={Object.entries(columnNames).length}>
-                    {packages.length > 0 ? (
-                      <ExpandableRowContent>
-                        <Flex className="included-packages">
-                          <FlexItem>Packages Include</FlexItem>
-                          <FlexItem className="included-packages-font">{packages}</FlexItem>
-                        </Flex>
-                      </ExpandableRowContent>
-                    ) : (
-                      <EmptyState variant={EmptyStateVariant.sm}>
-                        <EmptyStateHeader
-                          titleText="No packages detected"
-                          icon={<EmptyStateIcon icon={CubesIcon} />}
-                          headingLevel="h2"
-                        />
-                        <EmptyStateBody>Edit the image to add packages</EmptyStateBody>
-                      </EmptyState>
-                    )}
-                  </Td>
-                </Tr>
-              </Tbody>
-            );
-          })
-        ) : (
-          <Tbody>
-            <Tr>
-              <Td colSpan={8}>
-                <Bullseye>
-                  <EmptyState variant={EmptyStateVariant.sm}>
-                    <EmptyStateHeader
-                      icon={<EmptyStateIcon icon={SearchIcon} />}
-                      titleText="No results found"
-                      headingLevel="h2"
-                    />
-                    <EmptyStateBody>Clear all filters and try again.</EmptyStateBody>
-                    <EmptyStateFooter>
-                      <Button
-                        variant="link"
-                        onClick={() => {
-                          setTableFilter({
-                            filter: '',
-                            option: tableFilter.option,
-                            count: images.length,
-                          });
-                        }}
-                      >
-                        Clear all filters
-                      </Button>
-                    </EmptyStateFooter>
-                  </EmptyState>
-                </Bullseye>
-              </Td>
-            </Tr>
-          </Tbody>
-        )}
-      </Table>
-    </React.Fragment>
-=======
     </>
->>>>>>> 265b0b23
   );
 };