import * as React from 'react';
import { Bullseye, Spinner } from '@patternfly/react-core';
import GlobalNoPipelines from '~/pages/pipelines/global/pipelines/GlobalNoPipelines';
import PipelinesTable from '~/concepts/pipelines/content/tables/pipeline/PipelinesTable';
import EmptyStateErrorMessage from '~/components/EmptyStateErrorMessage';
<<<<<<< HEAD
import usePipelinesTable from '~/concepts/pipelines/content/tables/pipeline/usePipelinesTable';
import GlobalPipelinesTableToolbar from '~/pages/pipelines/global/pipelines/GlobalPipelinesTableToolbar';
import usePipelineFilter from '~/concepts/pipelines/content/tables/usePipelineFilter';
import EmptyTableView from '~/concepts/pipelines/content/tables/EmptyTableView';
import {
  getTablePagingProps,
  getTableSortProps,
} from '~/concepts/pipelines/content/tables/usePipelineTable';
=======
import DashboardEmptyTableView from '~/concepts/dashboard/DashboardEmptyTableView';
import GlobalPipelinesTableToolbar, { FilterType, FilterData } from './GlobalPipelinesTableToolbar';

const DEFAULT_FILTER_DATA: FilterData = {
  [FilterType.PIPELINE_NAME]: '',
  [FilterType.CREATED_ON]: '',
};
>>>>>>> 301bd138

const PipelinesView: React.FC = () => {
  const [
    [{ items: pipelines, totalSize }, loaded, loadError, refresh],
    { initialLoaded, ...tableProps },
  ] = usePipelinesTable();
  const filterToolbarProps = usePipelineFilter(tableProps.setFilter);
  const pagingProps = getTablePagingProps(tableProps);
  const sortProps = getTableSortProps(tableProps);

  if (loadError) {
    return (
      <EmptyStateErrorMessage title="Error displaying pipelines" bodyText={loadError.message} />
    );
  }

  if (!loaded && !initialLoaded) {
    return (
      <Bullseye>
        <Spinner />
      </Bullseye>
    );
  }

  if (loaded && totalSize === 0 && !tableProps.filter) {
    return <GlobalNoPipelines />;
  }

  return (
    <PipelinesTable
<<<<<<< HEAD
      {...sortProps}
      {...pagingProps}
      totalSize={totalSize}
      loading={!loaded}
      pipelines={pipelines}
      enablePagination="compact"
=======
      pipelines={filteredPipelines}
      enablePagination
      toolbarContent={
        <GlobalPipelinesTableToolbar
          filterData={filterData}
          onFilterUpdate={(filterType, value) =>
            setFilterData((lastFilter) => ({ ...lastFilter, [filterType]: value }))
          }
          onClearFilters={() => setFilterData(DEFAULT_FILTER_DATA)}
        />
      }
      emptyTableView={
        <DashboardEmptyTableView onClearFilters={() => setFilterData(DEFAULT_FILTER_DATA)} />
      }
>>>>>>> 301bd138
      refreshPipelines={refresh}
      pipelineDetailsPath={(namespace, id) => `/pipelines/${namespace}/pipeline/view/${id}`}
      toolbarContent={<GlobalPipelinesTableToolbar {...filterToolbarProps} />}
      emptyTableView={<EmptyTableView onClearFilters={filterToolbarProps.onClearFilters} />}
    />
  );
};

export default PipelinesView;<|MERGE_RESOLUTION|>--- conflicted
+++ resolved
@@ -3,24 +3,14 @@
 import GlobalNoPipelines from '~/pages/pipelines/global/pipelines/GlobalNoPipelines';
 import PipelinesTable from '~/concepts/pipelines/content/tables/pipeline/PipelinesTable';
 import EmptyStateErrorMessage from '~/components/EmptyStateErrorMessage';
-<<<<<<< HEAD
 import usePipelinesTable from '~/concepts/pipelines/content/tables/pipeline/usePipelinesTable';
 import GlobalPipelinesTableToolbar from '~/pages/pipelines/global/pipelines/GlobalPipelinesTableToolbar';
 import usePipelineFilter from '~/concepts/pipelines/content/tables/usePipelineFilter';
-import EmptyTableView from '~/concepts/pipelines/content/tables/EmptyTableView';
+import DashboardEmptyTableView from '~/concepts/dashboard/DashboardEmptyTableView';
 import {
   getTablePagingProps,
   getTableSortProps,
 } from '~/concepts/pipelines/content/tables/usePipelineTable';
-=======
-import DashboardEmptyTableView from '~/concepts/dashboard/DashboardEmptyTableView';
-import GlobalPipelinesTableToolbar, { FilterType, FilterData } from './GlobalPipelinesTableToolbar';
-
-const DEFAULT_FILTER_DATA: FilterData = {
-  [FilterType.PIPELINE_NAME]: '',
-  [FilterType.CREATED_ON]: '',
-};
->>>>>>> 301bd138
 
 const PipelinesView: React.FC = () => {
   const [
@@ -51,33 +41,18 @@
 
   return (
     <PipelinesTable
-<<<<<<< HEAD
       {...sortProps}
       {...pagingProps}
       totalSize={totalSize}
       loading={!loaded}
       pipelines={pipelines}
       enablePagination="compact"
-=======
-      pipelines={filteredPipelines}
-      enablePagination
-      toolbarContent={
-        <GlobalPipelinesTableToolbar
-          filterData={filterData}
-          onFilterUpdate={(filterType, value) =>
-            setFilterData((lastFilter) => ({ ...lastFilter, [filterType]: value }))
-          }
-          onClearFilters={() => setFilterData(DEFAULT_FILTER_DATA)}
-        />
-      }
-      emptyTableView={
-        <DashboardEmptyTableView onClearFilters={() => setFilterData(DEFAULT_FILTER_DATA)} />
-      }
->>>>>>> 301bd138
       refreshPipelines={refresh}
       pipelineDetailsPath={(namespace, id) => `/pipelines/${namespace}/pipeline/view/${id}`}
       toolbarContent={<GlobalPipelinesTableToolbar {...filterToolbarProps} />}
-      emptyTableView={<EmptyTableView onClearFilters={filterToolbarProps.onClearFilters} />}
+      emptyTableView={
+        <DashboardEmptyTableView onClearFilters={filterToolbarProps.onClearFilters} />
+      }
     />
   );
 };
