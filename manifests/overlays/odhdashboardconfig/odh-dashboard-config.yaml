# ODHDashboardConfig to enable the notebook-controller feature and add notebook sizes
apiVersion: opendatahub.io/v1alpha
kind: OdhDashboardConfig
metadata:
  creationTimestamp: null
  name: odh-dashboard-config
spec:
  dashboardConfig:
    disableBYONImageStream: false
    disableClusterManager: false
    disableISVBadges: false
    disableInfo: false
    disableSupport: false
    disableTracking: true
    enablement: true
    disableProjects: true
    disablePipelines: true
    disableModelServing: true
    disableProjectSharing: true
    disableCustomServingRuntimes: true
<<<<<<< HEAD
    disableBiasMetrics: true
    disablePerformanceMetrics: true
=======
    modelMetricsNamespace: ''
    disableKServe: false
    disableModelMesh: false
>>>>>>> b1bcc05f
  notebookController:
    enabled: true
  notebookSizes:
    - name: Small
      resources:
        limits:
          cpu: "2"
          memory: 2Gi
        requests:
          cpu: "1"
          memory: 1Gi
    - name: Medium
      resources:
        limits:
          cpu: "4"
          memory: 4Gi
        requests:
          cpu: "2"
          memory: 2Gi
    - name: Large
      resources:
        limits:
          cpu: "8"
          memory: 8Gi
        requests:
          cpu: "4"
          memory: 4Gi
  modelServerSizes:
    - name: Small
      resources:
        limits:
          cpu: "2"
          memory: 8Gi
        requests:
          cpu: "1"
          memory: 4Gi
    - name: Medium
      resources:
        limits:
          cpu: "8"
          memory: 10Gi
        requests:
          cpu: "4"
          memory: 8Gi
    - name: Large
      resources:
        limits:
          cpu: "10"
          memory: 20Gi
        requests:
          cpu: "6"
          memory: 16Gi
  groupsConfig:
    adminGroups: 'odh-admins'
    allowedGroups: 'system:authenticated'
  templateOrder: []
  templateDisablement: []<|MERGE_RESOLUTION|>--- conflicted
+++ resolved
@@ -18,14 +18,11 @@
     disableModelServing: true
     disableProjectSharing: true
     disableCustomServingRuntimes: true
-<<<<<<< HEAD
     disableBiasMetrics: true
     disablePerformanceMetrics: true
-=======
     modelMetricsNamespace: ''
     disableKServe: false
     disableModelMesh: false
->>>>>>> b1bcc05f
   notebookController:
     enabled: true
   notebookSizes:
