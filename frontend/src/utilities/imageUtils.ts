--- conflicted
+++ resolved
@@ -6,12 +6,7 @@
   ImageSoftwareType,
   ImageTag,
   ImageTagInfo,
-<<<<<<< HEAD
   PodContainer,
-  ContainerResourceAttributes,
-=======
-  NotebookContainer,
->>>>>>> be66031f
 } from '~/types';
 
 const PENDING_PHASES = [
@@ -75,12 +70,6 @@
 export const getNameVersionString = (software: ImageSoftwareType): string =>
   `${software.name}${getVersion(software.version, ' v')}`;
 
-<<<<<<< HEAD
-export const getNumGpus = (container?: PodContainer): GPUCount =>
-  container?.resources?.limits?.[ContainerResourceAttributes.NVIDIA_GPU] || 0;
-
-=======
->>>>>>> be66031f
 export const getDefaultTag = (
   buildStatuses: BuildStatus[],
   image: ImageInfo,
