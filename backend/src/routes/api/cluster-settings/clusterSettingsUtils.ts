--- conflicted
+++ resolved
@@ -61,22 +61,12 @@
       fastify.log.error('Failed to update segment key enabled: ' + e.message);
     });
     if (pvcSize && cullerTimeout) {
-<<<<<<< HEAD
       await setDashboardConfig(fastify, {
         spec: {
-          ...dashConfig.spec,
           notebookController: {
-            ...dashConfig.spec.notebookController,
+            enabled: isJupyterEnabled,
             pvcSize: `${pvcSize}Gi`,
             ...(isJupyterEnabled && {
-=======
-      if (isJupyterEnabled) {
-        await setDashboardConfig(fastify, {
-          spec: {
-            notebookController: {
-              enabled: isJupyterEnabled,
-              pvcSize: `${pvcSize}Gi`,
->>>>>>> 238c6003
               notebookTolerationSettings: {
                 enabled: notebookTolerationSettings.enabled,
                 key: notebookTolerationSettings.key,
@@ -137,27 +127,20 @@
 ): Promise<ClusterSettings | string> => {
   const coreV1Api = fastify.kube.coreV1Api;
   const namespace = fastify.kube.namespace;
-<<<<<<< HEAD
+  const dashConfig = getDashboardConfig();
   const isJupyterEnabled = checkJupyterEnabled();
-  const clusterSettings: ClusterSettings = {
-    ...DEFAULT_CLUSTER_SETTINGS,
-    notebookTolerationSettings: {
-      ...DEFAULT_CLUSTER_SETTINGS.notebookTolerationSettings,
-      key: isJupyterEnabled ? DEFAULT_CLUSTER_SETTINGS.notebookTolerationSettings.key : '',
-    },
-  };
-  const dashConfig = getDashboardConfig();
-=======
-  const dashConfig = getDashboardConfig();
   const clusterSettings: ClusterSettings = {
     ...DEFAULT_CLUSTER_SETTINGS,
     modelServingPlatformEnabled: {
       kServe: !dashConfig.spec.dashboardConfig.disableKServe,
       modelMesh: !dashConfig.spec.dashboardConfig.disableModelMesh,
     },
+    notebookTolerationSettings: {
+      ...DEFAULT_CLUSTER_SETTINGS.notebookTolerationSettings,
+      key: isJupyterEnabled ? DEFAULT_CLUSTER_SETTINGS.notebookTolerationSettings.key : '',
+    },
   };
-  const isJupyterEnabled = checkJupyterEnabled();
->>>>>>> 238c6003
+
   if (!dashConfig.spec.dashboardConfig.disableTracking) {
     try {
       const segmentEnabledRes = await coreV1Api.readNamespacedConfigMap(segmentKeyCfg, namespace);
@@ -167,50 +150,10 @@
       fastify.log.error(e, 'Error retrieving segment key enabled.');
     }
   }
-<<<<<<< HEAD
 
   clusterSettings.pvcSize = DEFAULT_PVC_SIZE;
   if (dashConfig.spec.notebookController?.pvcSize) {
     clusterSettings.pvcSize = Number(dashConfig.spec.notebookController?.pvcSize.replace('Gi', ''));
-=======
-  if (isJupyterEnabled) {
-    clusterSettings.pvcSize = DEFAULT_PVC_SIZE;
-    if (dashConfig.spec.notebookController?.pvcSize) {
-      clusterSettings.pvcSize = Number(
-        dashConfig.spec.notebookController?.pvcSize.replace('Gi', ''),
-      );
-    }
-    if (dashConfig.spec.notebookController?.notebookTolerationSettings) {
-      clusterSettings.notebookTolerationSettings =
-        dashConfig.spec.notebookController?.notebookTolerationSettings;
-    }
-    clusterSettings.cullerTimeout = DEFAULT_CULLER_TIMEOUT; // For backwards compatibility with jupyterhub and less changes to UI
-    await fastify.kube.coreV1Api
-      .readNamespacedConfigMap(nbcCfg, fastify.kube.namespace)
-      .then((res) => {
-        const cullerTimeout = res.body.data['CULL_IDLE_TIME'];
-        const isEnabled = Boolean(res.body.data['ENABLE_CULLING']);
-        if (isEnabled) {
-          clusterSettings.cullerTimeout = Number(cullerTimeout) * 60; //minutes to seconds;
-        }
-      })
-      .catch((e) => {
-        if (e.statusCode === 404) {
-          fastify.log.warn('Notebook controller culling config not found, culling disabled...');
-        } else {
-          fastify.log.error(e, 'Error getting notebook controller culling settings.');
-          throw e;
-        }
-      });
-  } else {
-    try {
-      const [pvcSize, cullerTimeout] = await readJupyterhubCfg(fastify);
-      clusterSettings.pvcSize = pvcSize;
-      clusterSettings.cullerTimeout = cullerTimeout;
-    } catch (e) {
-      fastify.log.error(e, 'Error retrieving cluster settings.');
-    }
->>>>>>> 238c6003
   }
   if (dashConfig.spec.notebookController?.notebookTolerationSettings && isJupyterEnabled) {
     clusterSettings.notebookTolerationSettings =
@@ -230,7 +173,7 @@
       if (e.statusCode === 404) {
         fastify.log.warn('Notebook controller culling config not found, culling disabled...');
       } else {
-        fastify.log.error('Error getting notebook controller culling settings: ' + e.toString());
+        fastify.log.error(e, 'Error getting notebook controller culling settings.');
         throw e;
       }
     });
