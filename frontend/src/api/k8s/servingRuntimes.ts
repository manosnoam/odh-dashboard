import * as _ from 'lodash';
import {
  k8sCreateResource,
  k8sDeleteResource,
  k8sGetResource,
  k8sListResource,
  k8sUpdateResource,
} from '@openshift/dynamic-plugin-sdk-utils';
import { ServingRuntimeModel } from '~/api/models';
import { K8sAPIOptions, ServingContainer, ServingRuntimeKind } from '~/k8sTypes';
import { CreatingServingRuntimeObject } from '~/pages/modelServing/screens/types';
import { ContainerResources } from '~/types';
import { getModelServingRuntimeName } from '~/pages/modelServing/utils';
import { getDisplayNameFromK8sResource, translateDisplayNameForK8s } from '~/pages/projects/utils';
import { applyK8sAPIOptions } from '~/api/apiMergeUtils';
import { AcceleratorState } from '~/utilities/useAcceleratorState';
import { getModelServingProjects } from './projects';
import { assemblePodSpecOptions, getshmVolume, getshmVolumeMount } from './utils';

const assembleServingRuntime = (
  data: CreatingServingRuntimeObject,
  namespace: string,
  servingRuntime: ServingRuntimeKind,
  isCustomServingRuntimesEnabled: boolean,
  isEditing?: boolean,
  acceleratorState?: AcceleratorState,
): ServingRuntimeKind => {
  const { name: displayName, numReplicas, modelSize, externalRoute, tokenAuth } = data;
  const createName = isCustomServingRuntimesEnabled
    ? translateDisplayNameForK8s(displayName)
    : getModelServingRuntimeName(namespace);
  const updatedServingRuntime = { ...servingRuntime };

  // TODO: Enable GRPC
  if (!isEditing) {
    updatedServingRuntime.metadata = {
      ...updatedServingRuntime.metadata,
      name: createName,
      namespace,
      labels: {
        ...updatedServingRuntime.metadata.labels,
        name: createName,
        'opendatahub.io/dashboard': 'true',
      },
      annotations: {
        ...updatedServingRuntime.metadata.annotations,
        'enable-route': externalRoute ? 'true' : 'false',
        'enable-auth': tokenAuth ? 'true' : 'false',
        ...(isCustomServingRuntimesEnabled && { 'openshift.io/display-name': displayName.trim() }),
        ...(isCustomServingRuntimesEnabled && {
          'opendatahub.io/template-name': servingRuntime.metadata.name,
        }),
        ...(isCustomServingRuntimesEnabled && {
          'opendatahub.io/template-display-name': getDisplayNameFromK8sResource(servingRuntime),
          'opendatahub.io/accelerator-name': acceleratorState?.accelerator?.metadata.name || '',
        }),
      },
    };
  } else {
    updatedServingRuntime.metadata = {
      ...updatedServingRuntime.metadata,
      annotations: {
        ...updatedServingRuntime.metadata.annotations,
        'enable-route': externalRoute ? 'true' : 'false',
        'enable-auth': tokenAuth ? 'true' : 'false',
        'opendatahub.io/accelerator-name': acceleratorState?.accelerator?.metadata.name || '',
        ...(isCustomServingRuntimesEnabled && { 'openshift.io/display-name': displayName.trim() }),
      },
    };
  }
  updatedServingRuntime.spec.replicas = numReplicas;

  const resourceSettings: ContainerResources = {
    requests: {
      cpu: modelSize.resources.requests?.cpu,
      memory: modelSize.resources.requests?.memory,
    },
    limits: {
      cpu: modelSize.resources.limits?.cpu,
      memory: modelSize.resources.limits?.memory,
    },
  };

  const { affinity, tolerations, resources } = assemblePodSpecOptions(
    resourceSettings,
    acceleratorState,
    undefined,
    servingRuntime.spec.tolerations,
    undefined,
    updatedServingRuntime.spec.containers[0]?.resources,
  );

<<<<<<< HEAD
  updatedServingRuntime.spec.containers = servingRuntime.spec.containers.map(
    (container): ServingContainer => ({
      ...container,
      resources,
      affinity,
    }),
  );

  servingRuntime.spec.tolerations = tolerations;
=======
  const volumes = updatedServingRuntime.spec.volumes || [];
  if (!volumes.find((volume) => volume.name === 'shm')) {
    volumes.push(getshmVolume('2Gi'));
  }

  updatedServingRuntime.spec.volumes = volumes;

  updatedServingRuntime.spec.containers = servingRuntime.spec.containers.map((container) => {
    const volumeMounts = container.volumeMounts || [];
    if (!volumeMounts.find((volumeMount) => volumeMount.mountPath === '/dev/shm')) {
      volumeMounts.push(getshmVolumeMount());
    }

    return {
      ...container,
      resources,
      affinity,
      tolerations,
      volumeMounts,
    };
  });
>>>>>>> 5a2b13d7

  return updatedServingRuntime;
};

export const listServingRuntimes = (
  namespace?: string,
  labelSelector?: string,
): Promise<ServingRuntimeKind[]> => {
  const queryOptions = {
    ...(namespace && { ns: namespace }),
    ...(labelSelector && { queryParams: { labelSelector } }),
  };
  return k8sListResource<ServingRuntimeKind>({
    model: ServingRuntimeModel,
    queryOptions,
  }).then((listResource) => listResource.items);
};

export const listScopedServingRuntimes = (labelSelector?: string): Promise<ServingRuntimeKind[]> =>
  getModelServingProjects().then((projects) =>
    Promise.all(
      projects.map((project) => listServingRuntimes(project.metadata.name, labelSelector)),
    ).then((listServingRuntimes) =>
      _.uniqBy(_.flatten(listServingRuntimes), (sr) => sr.metadata.name),
    ),
  );

export const getServingRuntimeContext = (
  namespace?: string,
  labelSelector?: string,
): Promise<ServingRuntimeKind[]> => {
  if (namespace) {
    return listServingRuntimes(namespace, labelSelector);
  }
  return listScopedServingRuntimes(labelSelector);
};

export const getServingRuntime = (name: string, namespace: string): Promise<ServingRuntimeKind> =>
  k8sGetResource<ServingRuntimeKind>({
    model: ServingRuntimeModel,
    queryOptions: { name, ns: namespace },
  });

export const updateServingRuntime = (options: {
  data: CreatingServingRuntimeObject;
  existingData: ServingRuntimeKind;
  isCustomServingRuntimesEnabled: boolean;
  opts?: K8sAPIOptions;
  acceleratorState?: AcceleratorState;
}): Promise<ServingRuntimeKind> => {
  const { data, existingData, isCustomServingRuntimesEnabled, opts, acceleratorState } = options;

  const updatedServingRuntime = assembleServingRuntime(
    data,
    existingData.metadata.namespace,
    existingData,
    isCustomServingRuntimesEnabled,
    true,
    acceleratorState,
  );

  return k8sUpdateResource<ServingRuntimeKind>(
    applyK8sAPIOptions(opts, {
      model: ServingRuntimeModel,
      resource: updatedServingRuntime,
    }),
  );
};

export const createServingRuntime = (options: {
  data: CreatingServingRuntimeObject;
  namespace: string;
  servingRuntime: ServingRuntimeKind;
  isCustomServingRuntimesEnabled: boolean;
  opts?: K8sAPIOptions;
  acceleratorState?: AcceleratorState;
}): Promise<ServingRuntimeKind> => {
  const {
    data,
    namespace,
    servingRuntime,
    isCustomServingRuntimesEnabled,
    opts,
    acceleratorState,
  } = options;
  const assembledServingRuntime = assembleServingRuntime(
    data,
    namespace,
    servingRuntime,
    isCustomServingRuntimesEnabled,
    false,
    acceleratorState,
  );

  return k8sCreateResource<ServingRuntimeKind>(
    applyK8sAPIOptions(opts, {
      model: ServingRuntimeModel,
      resource: assembledServingRuntime,
    }),
  );
};

export const deleteServingRuntime = (
  name: string,
  namespace: string,
  opts?: K8sAPIOptions,
): Promise<ServingRuntimeKind> =>
  k8sDeleteResource<ServingRuntimeKind>(
    applyK8sAPIOptions(opts, {
      model: ServingRuntimeModel,
      queryOptions: { name, ns: namespace },
    }),
  );<|MERGE_RESOLUTION|>--- conflicted
+++ resolved
@@ -90,39 +90,30 @@
     updatedServingRuntime.spec.containers[0]?.resources,
   );
 
-<<<<<<< HEAD
   updatedServingRuntime.spec.containers = servingRuntime.spec.containers.map(
-    (container): ServingContainer => ({
-      ...container,
-      resources,
-      affinity,
-    }),
+    (container): ServingContainer => {
+      const volumeMounts = container.volumeMounts || [];
+      if (!volumeMounts.find((volumeMount) => volumeMount.mountPath === '/dev/shm')) {
+        volumeMounts.push(getshmVolumeMount());
+      }
+
+      return {
+        ...container,
+        resources,
+        affinity,
+        volumeMounts,
+      };
+    },
   );
 
   servingRuntime.spec.tolerations = tolerations;
-=======
+
   const volumes = updatedServingRuntime.spec.volumes || [];
   if (!volumes.find((volume) => volume.name === 'shm')) {
     volumes.push(getshmVolume('2Gi'));
   }
 
   updatedServingRuntime.spec.volumes = volumes;
-
-  updatedServingRuntime.spec.containers = servingRuntime.spec.containers.map((container) => {
-    const volumeMounts = container.volumeMounts || [];
-    if (!volumeMounts.find((volumeMount) => volumeMount.mountPath === '/dev/shm')) {
-      volumeMounts.push(getshmVolumeMount());
-    }
-
-    return {
-      ...container,
-      resources,
-      affinity,
-      tolerations,
-      volumeMounts,
-    };
-  });
->>>>>>> 5a2b13d7
 
   return updatedServingRuntime;
 };
