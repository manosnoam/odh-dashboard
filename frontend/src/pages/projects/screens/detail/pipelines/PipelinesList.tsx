--- conflicted
+++ resolved
@@ -41,15 +41,8 @@
     );
   }
 
-<<<<<<< HEAD
-  if (loaded && totalSize === 0 && !tableProps.filter) {
-    return (
-      <EmptyDetailsList title="No pipelines" description="To get started, import a pipeline." />
-    );
-=======
-  if (pipelines.length === 0) {
+  if (loaded && pipelines.length === 0 && !tableProps.filter) {
     return <EmptyDetailsList title="No pipelines" />;
->>>>>>> 3c5442e1
   }
 
   return (
